--- conflicted
+++ resolved
@@ -29,19 +29,11 @@
             fname_wt_input, fname_modeling_options, fname_analysis_options
         )
 
-<<<<<<< HEAD
-        self.assertAlmostEqual(wt_opt["re.precomp.blade_mass"][0], 73310.0985, 1)
+        self.assertAlmostEqual(wt_opt["re.precomp.blade_mass"][0], 69911.6542917299, 1)
         self.assertAlmostEqual(wt_opt["rp.AEP"][0] * 1.0e-6, 77.84277082383369, 1)
-        self.assertAlmostEqual(wt_opt["financese.lcoe"][0] * 1.0e3, 65.1182, 1)
-        self.assertAlmostEqual(wt_opt["rs.tip_pos.tip_deflection"][0], 22.67916, 1)
-        self.assertAlmostEqual(wt_opt["towerse.z_param"][-1], 144.3859, 3)
-=======
-        self.assertAlmostEqual(wt_opt["re.precomp.blade_mass"][0], 69911.6542917299, 1)
-        self.assertAlmostEqual(wt_opt["rp.AEP"][0] * 1.0e-6, 77.8431526329, 1)
         self.assertAlmostEqual(wt_opt["financese.lcoe"][0] * 1.0e3, 64.1372990450, 1)
         self.assertAlmostEqual(wt_opt["rs.tip_pos.tip_deflection"][0], 22.8104130129, 1)
         self.assertAlmostEqual(wt_opt["towerse.z_param"][-1], 144.386, 3)
->>>>>>> 81f9b109
 
 
 def suite():
