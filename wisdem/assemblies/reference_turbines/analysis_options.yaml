general:
    verbosity: False

yaml:
    validate: False
    path2schema: assemblies/reference_turbines/IEAontology_schema.yaml

xfoil:
<<<<<<< HEAD
    path       : 
=======
    path       : "wine /Users/nabbas/Documents/WindEnergyToolbox/XFOIL_exe/xfoil.exe"
>>>>>>> 3cbbd705

rotorse:
    n_aoa: 200        # Number of angles of attack used to define polars
    n_xy: 200         # Number of angles of coordinate points used to discretize each airfoil
    n_span: 30        # Number of spanwise stations used to define the blade properties
    FatigueMode: 1    # Run Fatigue analysis: 0-Off, 1-Run Fatigue Analysis, (Future: 2-Rerun FAST simulations + Fatigue Analysis)
    FatigueFile: /mnt/c/Users/egaertne/Projects/BAR_Fatigue/results/test/rainflow.yaml     # Needed if FatigueMode=1, File containing the rainflow counts of OpenFAST outputs, Generated with Utility: 

tower:
  nLC: 1
  wind: PowerWind
  gamma_f: 1.35
  gamma_m: 1.3
  gamma_n: 1.0
  gamma_b: 1.1
  gamma_fatigue: 1.9305
  buckling_length: 30
  frame3dd:
    DC: 80.0
    shear: True
    geom: True
    dx: 5.0
    nM: 2
    Mmethod: 1
    lump: 0
    tol: 1e-9
    shift: 0.0
    add_gravity: True

openfast:
    run_openfast: False
    Analysis_Level: 0
    FAST_ver: OpenFAST
    dev_branch: True
<<<<<<< HEAD
    FAST_exe: openfast
    FAST_directory: /mnt/c/Users/egaertne/Projects/BAR_Fatigue/BAR/OpenFAST_Models/BAR_00
    FAST_InputFile: OpenFAST_BAR_00.fst
    path2dll: /mnt/c/Users/egaertne/Projects/BAR_Fatigue/BAR/OpenFAST_Models/BAR_00/ServoData/DISCON_BAR_005a.dll
    Turbsim_exe: "turbsim"
    FAST_namingOut: Testing_Fatigue_BAR_00
    FAST_runDirectory: temp/ + wt_initial.FAST_namingOut
=======
    FAST_exe: "/Users/nabbas/openfast/install/bin/openfast_dev"
    FAST_directory: "/Users/nabbas/Documents/TurbineModels/BAR/WISDEM_BAR2011n/"
    FAST_InputFile: "WISDEM_BAR2011n.fst"
    path2dll: "/Users/nabbas/Documents/TurbineModels/BAR/OpenFAST_Models/ROSCO/build/libdiscon_flaps.dylib"
    Turbsim_exe: "/Users/nabbas/openfast/install/bin/turbsim_dev"
    FAST_namingOut: WISDEM_BAR2011n
    FAST_runDirectory: temp_bar
>>>>>>> 3cbbd705
    cores: 1
    debug_level: 2
    
servose:
    n_pc: 20                        # Number of wind speeds to compute the power curve
    n_pc_spline: 200                # Number of wind speeds to spline the power curve 
    n_pitch_perf_surfaces: 20       # Number of pitch angles to determine the Cp-Ct-Cq-surfaces
    min_pitch_perf_surfaces: -5.    # Min pitch angle of the Cp-Ct-Cq-surfaces
    max_pitch_perf_surfaces: 30.    # Max pitch angle of the Cp-Ct-Cq-surfaces
    n_tsr_perf_surfaces: 20         # Number of tsr values to determine the Cp-Ct-Cq-surfaces
    min_tsr_perf_surfaces: 2.       # Min TSR of the Cp-Ct-Cq-surfaces
    max_tsr_perf_surfaces: 12.      # Max TSR of the Cp-Ct-Cq-surfaces
    n_U_perf_surfaces: 1            # Number of wind speeds to determine the Cp-Ct-Cq-surfaces
    regulation_reg_III: False       # Flag to derive the regulation trajectory in region III in terms of pitch and TSR
    LoggingLevel: 1                 # {0: write no debug files, 1: write standard output .dbg-file, 2: write standard output .dbg-file and complete avrSWAP-array .dbg2-file
    F_LPFType: 2                    # {1: first-order low-pass filter, 2: second-order low-pass filter}, [rad/s] (currently filters generator speed and pitch control signals)
    F_NotchType: 0                  # Notch filter on generator speed and/or tower fore-aft motion (for floating) {0: disable, 1: generator speed, 2: tower-top fore-aft motion, 3: generator speed and tower-top fore-aft motion}
    IPC_ControlMode: 0              # Turn Individual Pitch Control (IPC) for fatigue load reductions (pitch contribution) {0: off, 1: 1P reductions, 2: 1P+2P reductions}
    VS_ControlMode: 2               # Generator torque control mode in above rated conditions {0: constant torque, 1: constant power, 2: TSR tracking PI control}
    PC_ControlMode: 1               # Blade pitch control mode {0: No pitch, fix to fine pitch, 1: active PI blade pitch control}
    Y_ControlMode: 0                # Yaw control mode {0: no yaw control, 1: yaw rate control, 2: yaw-by-IPC}
    SS_Mode: 1                      # Setpoint Smoother mode {0: no setpoint smoothing, 1: introduce setpoint smoothing}
    WE_Mode: 2                      # Wind speed estimator mode {0: One-second low pass filtered hub height wind speed, 1: Immersion and Invariance Estimator (Ortega et al.)}
    PS_Mode: 0                      # Pitch saturation mode {0: no pitch saturation, 1: peak shaving, 2: Cp-maximizing pitch saturation, 3: peak shaving and Cp-maximizing pitch saturation}
    SD_Mode: 0                      # Shutdown mode {0: no shutdown procedure, 1: pitch to max pitch at shutdown}
    Fl_Mode: 0                      # Floating specific feedback mode {0: no nacelle velocity feedback, 1: nacelle velocity feedback}
    Flp_Mode: 0                     # Flap control mode {0: no flap control, 1: steady state flap angle, 2: Proportional flap control}<|MERGE_RESOLUTION|>--- conflicted
+++ resolved
@@ -6,11 +6,7 @@
     path2schema: assemblies/reference_turbines/IEAontology_schema.yaml
 
 xfoil:
-<<<<<<< HEAD
-    path       : 
-=======
     path       : "wine /Users/nabbas/Documents/WindEnergyToolbox/XFOIL_exe/xfoil.exe"
->>>>>>> 3cbbd705
 
 rotorse:
     n_aoa: 200        # Number of angles of attack used to define polars
@@ -45,15 +41,13 @@
     Analysis_Level: 0
     FAST_ver: OpenFAST
     dev_branch: True
-<<<<<<< HEAD
-    FAST_exe: openfast
-    FAST_directory: /mnt/c/Users/egaertne/Projects/BAR_Fatigue/BAR/OpenFAST_Models/BAR_00
-    FAST_InputFile: OpenFAST_BAR_00.fst
-    path2dll: /mnt/c/Users/egaertne/Projects/BAR_Fatigue/BAR/OpenFAST_Models/BAR_00/ServoData/DISCON_BAR_005a.dll
-    Turbsim_exe: "turbsim"
-    FAST_namingOut: Testing_Fatigue_BAR_00
-    FAST_runDirectory: temp/ + wt_initial.FAST_namingOut
-=======
+    # FAST_exe: openfast
+    # FAST_directory: /mnt/c/Users/egaertne/Projects/BAR_Fatigue/BAR/OpenFAST_Models/BAR_00
+    # FAST_InputFile: OpenFAST_BAR_00.fst
+    # path2dll: /mnt/c/Users/egaertne/Projects/BAR_Fatigue/BAR/OpenFAST_Models/BAR_00/ServoData/DISCON_BAR_005a.dll
+    # Turbsim_exe: "turbsim"
+    # FAST_namingOut: Testing_Fatigue_BAR_00
+    # FAST_runDirectory: temp/ + wt_initial.FAST_namingOut
     FAST_exe: "/Users/nabbas/openfast/install/bin/openfast_dev"
     FAST_directory: "/Users/nabbas/Documents/TurbineModels/BAR/WISDEM_BAR2011n/"
     FAST_InputFile: "WISDEM_BAR2011n.fst"
@@ -61,7 +55,6 @@
     Turbsim_exe: "/Users/nabbas/openfast/install/bin/turbsim_dev"
     FAST_namingOut: WISDEM_BAR2011n
     FAST_runDirectory: temp_bar
->>>>>>> 3cbbd705
     cores: 1
     debug_level: 2
     
