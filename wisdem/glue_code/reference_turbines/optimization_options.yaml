--- conflicted
+++ resolved
@@ -153,15 +153,9 @@
 
 driver:
     tol: 1.e-2            # Optimality tolerance
-<<<<<<< HEAD
     max_major_iter: 10    # Maximum number of major design iterations (SNOPT)
     max_minor_iter: 100   # Maximum number of minor design iterations (SNOPT)
     max_iter: 100         # Maximum number of iterations (SLSQP)
-=======
-    max_iter: 10          # Maximum number of design iterations for SLSQP
-    max_major_iter: 10    # Maximum number of major design iterations for SNOPT
-    max_minor_iter: 100   # Maximum number of minor design iterations for SNOPT
->>>>>>> ca1ac338
     solver: SLSQP         # Optimization solver. Other options are 'SLSQP' - 'CONMIN'
     step_size: 1.e-3      # Step size for finite differencing
     form: central         # Finite differencing mode, either forward or central
