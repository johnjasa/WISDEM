"""
Copyright (c) NREL. All rights reserved.
"""

from __future__ import print_function
import numpy as np

import openmdao.api as om

from wisdem.turbine_costsse.turbine_costsse_2015 import Turbine_CostsSE_2015


# --------------------------------------------------------------------
class BladeMass(om.ExplicitComponent):
    """
    Compute blade mass
    
    Parameters
    ----------
    rotor_diameter : float
        rotor diameter of the machine
    turbine_class : float
        turbine class
    blade_has_carbon : boolean
        does the blade have carbon?
    blade_mass_coeff : float
        A in the blade mass equation: A*(rotor_diameter/B)^exp
    blade_user_exp : float
        optional user-entered exp for the blade mass equation
    
    Returns
    -------
    blade_mass : float
        component mass [kg]
    
    """
    
    def setup(self):
        self.add_input('rotor_diameter', 0.0, units='m')
        self.add_discrete_input('turbine_class', 1)
        self.add_discrete_input('blade_has_carbon', False)
        self.add_input('blade_mass_coeff', 0.5)
        self.add_input('blade_user_exp', 2.5)

        self.add_output('blade_mass', 0.0, units='kg')
  
    def compute(self, inputs, outputs, discrete_inputs, discrete_outputs):
        rotor_diameter = inputs['rotor_diameter']
        turbine_class = discrete_inputs['turbine_class']
        blade_has_carbon = discrete_inputs['blade_has_carbon']
        blade_mass_coeff = inputs['blade_mass_coeff']
        blade_user_exp = inputs['blade_user_exp']
    
        # select the exp for the blade mass equation
        exp = 0.0
        if turbine_class == 1:
            if blade_has_carbon:
              exp = 2.47
            else:
              exp = 2.54
        elif turbine_class > 1:
            if blade_has_carbon:
              exp = 2.44
            else:
              exp = 2.50
        else:
            exp = blade_user_exp
        
        # calculate the blade mass
        outputs['blade_mass'] = blade_mass_coeff * (rotor_diameter / 2)**exp

  # --------------------------------------------------------------------
class HubMass(om.ExplicitComponent):
    """
    Compute hub mass
    
    Parameters
    ----------
    blade_mass : float
        component mass [kg]
    hub_mass_coeff : float
        A in the hub mass equation: A*blade_mass + B
    hub_mass_intercept : float
        B in the hub mass equation: A*blade_mass + B
    
    Returns
    -------
    hub_mass : float
        component mass [kg]
    
    """

    def setup(self):
        # Variables
        self.add_input('blade_mass', 0.0, units='kg')
        self.add_input('hub_mass_coeff', 2.3)
        self.add_input('hub_mass_intercept', 1320.)

        self.add_output('hub_mass', 0.0, units='kg')
        
    def compute(self, inputs, outputs):
        blade_mass = inputs['blade_mass']
        hub_mass_coeff = inputs['hub_mass_coeff']
        hub_mass_intercept = inputs['hub_mass_intercept']
        
        # calculate the hub mass
        outputs['hub_mass'] = hub_mass_coeff * blade_mass + hub_mass_intercept

# --------------------------------------------------------------------
class PitchSystemMass(om.ExplicitComponent):
    """
    Compute pitch system mass
    
    Parameters
    ----------
    blade_mass : float
        component mass [kg]
    blade_number : float
        number of rotor blades
    pitch_bearing_mass_coeff : float
        A in the pitch bearing mass equation: A*blade_mass*blade_number + B
    pitch_bearing_mass_intercept : float
        B in the pitch bearing mass equation: A*blade_mass*blade_number + B
    bearing_housing_percent : float
        bearing housing percentage (in decimal form: ex 10% is 0.10)
    mass_sys_offset : float
        mass system offset
    
    Returns
    -------
    pitch_system_mass : float
        component mass [kg]
    
    """
    
    def setup(self):
        self.add_input('blade_mass', 0.0, units='kg')
        self.add_discrete_input('blade_number', 3)
        self.add_input('pitch_bearing_mass_coeff', 0.1295)
        self.add_input('pitch_bearing_mass_intercept', 491.31)
        self.add_input('bearing_housing_percent', .3280)
        self.add_input('mass_sys_offset', 555.0)

        self.add_output('pitch_system_mass', 0.0, units='kg')
    
    def compute(self, inputs, outputs, discrete_inputs, discrete_outputs):
        blade_mass = inputs['blade_mass']
        blade_number = discrete_inputs['blade_number']
        pitch_bearing_mass_coeff = inputs['pitch_bearing_mass_coeff']
        pitch_bearing_mass_intercept = inputs['pitch_bearing_mass_intercept']
        bearing_housing_percent = inputs['bearing_housing_percent']
        mass_sys_offset = inputs['mass_sys_offset']
        
        # calculate the hub mass
        pitchBearingMass = pitch_bearing_mass_coeff * blade_mass * blade_number + pitch_bearing_mass_intercept
        outputs['pitch_system_mass'] = pitchBearingMass * (1 + bearing_housing_percent) + mass_sys_offset

# --------------------------------------------------------------------
class SpinnerMass(om.ExplicitComponent):
    """
    Compute spinner mass
    
    Parameters
    ----------
    rotor_diameter : float
        rotor diameter of the machine
    spinner_mass_coeff : float
        A in the spinner mass equation: A*rotor_diameter + B
    spinner_mass_intercept : float
        B in the spinner mass equation: A*rotor_diameter + B
    
    Returns
    -------
    spinner_mass : float
        component mass [kg]
    
    """

    def setup(self):
        self.add_input('rotor_diameter', 0.0, units='m')
        self.add_input('spinner_mass_coeff', 15.5)
        self.add_input('spinner_mass_intercept', -980.0)

        self.add_output('spinner_mass', 0.0, units='kg')
        
    def compute(self, inputs, outputs):
        rotor_diameter = inputs['rotor_diameter']
        spinner_mass_coeff = inputs['spinner_mass_coeff']
        spinner_mass_intercept = inputs['spinner_mass_intercept']
        
        # calculate the spinner mass
        outputs['spinner_mass'] = spinner_mass_coeff * rotor_diameter + spinner_mass_intercept

# --------------------------------------------------------------------
class LowSpeedShaftMass(om.ExplicitComponent):
    """
    Compute low speed shaft mass
    
    Parameters
    ----------
    blade_mass : float
        mass for a single wind turbine blade
    machine_rating : float
        machine rating
    lss_mass_coeff : float
        A in the lss mass equation: A*(blade_mass*rated_power)^exp + B
    lss_mass_exp : float
        exp in the lss mass equation: A*(blade_mass*rated_power)^exp + B
    lss_mass_intercept : float
        B in the lss mass equation: A*(blade_mass*rated_power)^exp + B
    
    Returns
    -------
    lss_mass : float
        component mass [kg]
    
    """

    def setup(self):
        self.add_input('blade_mass', 0.0, units='kg')
        self.add_input('machine_rating', 0.0, units='kW')
        self.add_input('lss_mass_coeff', 13.)
        self.add_input('lss_mass_exp', 0.65)
        self.add_input('lss_mass_intercept', 775.)

        self.add_output('lss_mass', 0.0, units='kg')
    
    def compute(self, inputs, outputs):
        blade_mass = inputs['blade_mass']
        machine_rating = inputs['machine_rating']
        lss_mass_coeff = inputs['lss_mass_coeff']
        lss_mass_exp = inputs['lss_mass_exp']
        lss_mass_intercept = inputs['lss_mass_intercept']
    
        # calculate the lss mass
        outputs['lss_mass'] = lss_mass_coeff * (blade_mass * machine_rating/1000.)**lss_mass_exp + lss_mass_intercept

# --------------------------------------------------------------------
class BearingMass(om.ExplicitComponent):
    """
    Compute bearing mass
    
    Parameters
    ----------
    rotor_diameter : float
        rotor diameter of the machine
    bearing_mass_coeff : float
        A in the bearing mass equation: A*rotor_diameter^exp
    bearing_mass_exp : float
        exp in the bearing mass equation: A*rotor_diameter^exp
    
    Returns
    -------
    main_bearing_mass : float
        component mass [kg]
    
    """

    def setup(self):
        # Variables
        self.add_input('rotor_diameter', 0.0, units='m')
        self.add_input('bearing_mass_coeff', 0.0001)
        self.add_input('bearing_mass_exp', 3.5)

        self.add_output('main_bearing_mass', 0.0, units='kg')
    
    def compute(self, inputs, outputs):
        rotor_diameter = inputs['rotor_diameter']
        bearing_mass_coeff = inputs['bearing_mass_coeff']
        bearing_mass_exp = inputs['bearing_mass_exp']
        
        # calculates the mass of a SINGLE bearing
        outputs['main_bearing_mass'] = bearing_mass_coeff * rotor_diameter ** bearing_mass_exp

# --------------------------------------------------------------------
class RotorTorque(om.ExplicitComponent):
    """
    Computed rated rpm and rotor torque
    
    Parameters
    ----------
    rotor_diameter : float
        rotor diameter of the machine
    machine_rating : float
        machine rating
    max_tip_speed : float
        Maximum allowable blade tip speed
    max_efficiency : float
        Maximum possible drivetrain efficiency
    
    Returns
    -------
    rated_rpm : float
        rpm of rotor at rated power
    rotor_torque : float
        torque from rotor at rated power
    
    """

    def setup(self):
        self.add_input('rotor_diameter', 0.0, units='m')
        self.add_input('machine_rating', 0.0, units='kW')
        self.add_input('max_tip_speed', 0.0, units='m/s')
        self.add_input('max_efficiency', 0.0)

        self.add_output('rated_rpm', 0.0, units='rpm')
        self.add_output('rotor_torque', 0.0, units='N*m')

    def compute(self, inputs, outputs):
        # Rotor force calculations for nacelle inputs
        maxTipSpd     = inputs['max_tip_speed']
        maxEfficiency = inputs['max_efficiency']
        
        ratedHubPower_W  = inputs['machine_rating']*1000. / maxEfficiency 
        rotorSpeed       = maxTipSpd / (0.5*inputs['rotor_diameter'])
        outputs['rated_rpm']    = rotorSpeed / (2*np.pi) * 60.0
        outputs['rotor_torque'] = ratedHubPower_W / rotorSpeed
        
# --------------------------------------------------------------------
class GearboxMass(om.ExplicitComponent):
    """
    Compute gearbox mass
    
    Parameters
    ----------
    rotor_torque : float
        torque from rotor at rated power
    gearbox_mass_coeff : float
        A in the gearbox mass equation: A*rotor_torque^exp
    gearbox_mass_exp : float
        exp in the gearbox mass equation: A*rotor_torque^exp
    
    Returns
    -------
    gearbox_mass : float
        component mass [kg]
    
    """

    def setup(self):
        self.add_input('rotor_torque', 0.0, units='N*m')
        self.add_input('gearbox_mass_coeff', 113.)
        self.add_input('gearbox_mass_exp', 0.71)

        self.add_output('gearbox_mass', 0.0, units='kg')
    
    def compute(self, inputs, outputs):
        rotor_torque = inputs['rotor_torque']
        gearbox_mass_coeff = inputs['gearbox_mass_coeff']
        gearbox_mass_exp = inputs['gearbox_mass_exp']
        
        # calculate the gearbox mass
        outputs['gearbox_mass'] = gearbox_mass_coeff * (rotor_torque/1000.0)**gearbox_mass_exp

# --------------------------------------------------------------------
class HighSpeedSideMass(om.ExplicitComponent):
    """
    Compute high speed side mass
    
    Parameters
    ----------
    machine_rating : float
        machine rating
    hss_mass_coeff : float
        NREL CSM hss equation; removing intercept since it is negligible
    
    Returns
    -------
    hss_mass : float
        component mass [kg]
    
    """

    def setup(self):
        self.add_input('machine_rating', 0.0, units='kW')
        self.add_input('hss_mass_coeff', 0.19894)

        self.add_output('hss_mass', 0.0, units='kg')
    
    def compute(self, inputs, outputs):
        machine_rating = inputs['machine_rating']
        hss_mass_coeff = inputs['hss_mass_coeff']
        
        # TODO: this is in DriveSE; replace this with code in DriveSE and have DriveSE use this code??
        outputs['hss_mass'] = hss_mass_coeff * machine_rating

# --------------------------------------------------------------------
class GeneratorMass(om.ExplicitComponent):
    """
    Compute generator mass
    
    Parameters
    ----------
    machine_rating : float
        machine rating
    generator_mass_coeff : float
        A in the generator mass equation: A*rated_power + B
    generator_mass_intercept : float
        B in the generator mass equation: A*rated_power + B
    
    Returns
    -------
    generator_mass : float
        component mass [kg]
    
    """

    def setup(self):
        self.add_input('machine_rating', 0.0, units='kW')
        self.add_input('generator_mass_coeff', 2300.)
        self.add_input('generator_mass_intercept', 3400.)

        self.add_output('generator_mass', 0.0, units='kg')
    
    def compute(self, inputs, outputs):
        machine_rating = inputs['machine_rating']
        generator_mass_coeff = inputs['generator_mass_coeff']
        generator_mass_intercept = inputs['generator_mass_intercept']
    
        # calculate the generator mass
        outputs['generator_mass'] = generator_mass_coeff * machine_rating/1000. + generator_mass_intercept

# --------------------------------------------------------------------
class BedplateMass(om.ExplicitComponent):
    """
    Compute bedplate mass
    
    Parameters
    ----------
    rotor_diameter : float
        rotor diameter of the machine
    bedplate_mass_exp : float
        exp in the bedplate mass equation: rotor_diameter^exp
    
    Returns
    -------
    bedplate_mass : float
        component mass [kg]
    
    """

    def setup(self):
        self.add_input('rotor_diameter', 0.0, units='m')
        self.add_input('bedplate_mass_exp', 2.2)

        self.add_output('bedplate_mass', 0.0, units='kg')
    
    def compute(self, inputs, outputs):
        rotor_diameter = inputs['rotor_diameter']
        bedplate_mass_exp = inputs['bedplate_mass_exp']
        
        # calculate the bedplate mass
        outputs['bedplate_mass'] = rotor_diameter**bedplate_mass_exp

# --------------------------------------------------------------------
class YawSystemMass(om.ExplicitComponent):
    """
    Compute yaw system mass
    
    Parameters
    ----------
    rotor_diameter : float
        rotor diameter of the machine
    yaw_mass_coeff : float
        A in the yaw mass equation: A*rotor_diameter^exp
    yaw_mass_exp : float
        exp in the yaw mass equation: A*rotor_diameter^exp
    
    Returns
    -------
    yaw_mass : float
        component mass [kg]
    
    """
  
    def setup(self):
        self.add_input('rotor_diameter', 0.0, units='m')
        self.add_input('yaw_mass_coeff', 0.0009)
        self.add_input('yaw_mass_exp', 3.314)

        self.add_output('yaw_mass', 0.0, units='kg')
    
    def compute(self, inputs, outputs):
        rotor_diameter = inputs['rotor_diameter']
        yaw_mass_coeff = inputs['yaw_mass_coeff']
        yaw_mass_exp = inputs['yaw_mass_exp']
    
        # calculate yaw system mass #TODO - 50% adder for non-bearing mass
        outputs['yaw_mass'] = 1.5 * (yaw_mass_coeff * rotor_diameter ** yaw_mass_exp) #JMF do we really want to expose all these?

#TODO: no variable speed mass; ignore for now

# --------------------------------------------------------------------
class HydraulicCoolingMass(om.ExplicitComponent):
    """
    Compute hydraulic cooling mass
    
    Parameters
    ----------
    machine_rating : float
        machine rating
    hvac_mass_coeff : float
        hvac linear coeff
    
    Returns
    -------
    hvac_mass : float
        component mass [kg]
    
    """
    
    def setup(self):
        self.add_input('machine_rating', 0.0, units='kW')
        self.add_input('hvac_mass_coeff', 0.08)

        self.add_output('hvac_mass', 0.0, units='kg')
    
    def compute(self, inputs, outputs):
        machine_rating = inputs['machine_rating']
        hvac_mass_coeff = inputs['hvac_mass_coeff']
        
        # calculate hvac system mass
        outputs['hvac_mass'] = hvac_mass_coeff * machine_rating

# --------------------------------------------------------------------
class NacelleCoverMass(om.ExplicitComponent):
    """
    Compute nacelle cover mass
    
    Parameters
    ----------
    machine_rating : float
        machine rating
    cover_mass_coeff : float
        A in the spinner mass equation: A*rotor_diameter + B
    cover_mass_intercept : float
        B in the spinner mass equation: A*rotor_diameter + B
    
    Returns
    -------
    cover_mass : float
        component mass [kg]
    
    """

    def setup(self):
        self.add_input('machine_rating', 0.0, units='kW')
        self.add_input('cover_mass_coeff', 1.2817)
        self.add_input('cover_mass_intercept', 428.19)

        self.add_output('cover_mass', 0.0, units='kg')
    
    def compute(self, inputs, outputs):
        machine_rating = inputs['machine_rating']
        cover_mass_coeff = inputs['cover_mass_coeff']
        cover_mass_intercept = inputs['cover_mass_intercept']
        
        # calculate nacelle cover mass
        outputs['cover_mass'] = cover_mass_coeff * machine_rating + cover_mass_intercept

# TODO: ignoring controls and electronics mass for now

# --------------------------------------------------------------------
class PlatformsMainframeMass(om.ExplicitComponent):
    """
    Compute platforms mainframe mass
    
    Parameters
    ----------
    bedplate_mass : float
        component mass [kg]
    platforms_mass_coeff : float
        nacelle platforms mass coeff as a function of bedplate mass [kg/kg]
    crane : boolean
        flag for presence of onboard crane
    crane_weight : float
        weight of onboard crane
    
    Returns
    -------
    platforms_mass : float
        component mass [kg]
    
    """
    # nacelle platforms, service crane, base hardware
     
    def setup(self):
        self.add_input('bedplate_mass', 0.0, units='kg')
        self.add_input('platforms_mass_coeff', 0.125)
        self.add_discrete_input('crane', False)
        self.add_input('crane_weight', 3000.)

        self.add_output('platforms_mass', 0.0, units='kg')
        #TODO: there is no base hardware mass model in the old model. Cost is not dependent on mass.
    
    def compute(self, inputs, outputs, discrete_inputs, discrete_outputs):
        bedplate_mass = inputs['bedplate_mass']
        platforms_mass_coeff = inputs['platforms_mass_coeff']
        crane = discrete_inputs['crane']
        crane_weight = inputs['crane_weight']
        
        # calculate nacelle cover mass           
        platforms_mass = platforms_mass_coeff * bedplate_mass

        # --- crane ---        
        if (crane):
            crane_mass =  crane_weight
        else:
            crane_mass = 0.  
        
        outputs['platforms_mass'] = platforms_mass + crane_mass

# --------------------------------------------------------------------
class TransformerMass(om.ExplicitComponent):
    """
    Compute transformer mass
    
    Parameters
    ----------
    machine_rating : float
        machine rating
    transformer_mass_coeff : float
        A in the transformer mass equation: A*rated_power + B
    transformer_mass_intercept : float
        B in the transformer mass equation: A*rated_power + B
    
    Returns
    -------
    transformer_mass : float
        component mass [kg]
    
    """

    def setup(self):
        self.add_input('machine_rating', 0.0, units='kW')
        self.add_input('transformer_mass_coeff', 1915.)
        self.add_input('transformer_mass_intercept', 1910.)

        self.add_output('transformer_mass', 0.0, units='kg')
    
    def compute(self, inputs, outputs):
        machine_rating = inputs['machine_rating']
        transformer_mass_coeff = inputs['transformer_mass_coeff']
        transformer_mass_intercept = inputs['transformer_mass_intercept']
        
        # calculate the transformer mass
        outputs['transformer_mass'] = transformer_mass_coeff * machine_rating/1000. + transformer_mass_intercept

# --------------------------------------------------------------------
class TowerMass(om.ExplicitComponent):
    """
    Compute tower mass
    
    Parameters
    ----------
    hub_height : float
        hub height of wind turbine above ground / sea level
    tower_mass_coeff : float
        A in the tower mass equation: A*hub_height^B
    tower_mass_exp : float
        B in the tower mass equation: A*hub_height^B
    
    Returns
    -------
    tower_mass : float
        component mass [kg]
    
    """
  
    def setup(self):
        self.add_input('hub_height', 0.0, units='m')
        self.add_input('tower_mass_coeff', 19.828)
        self.add_input('tower_mass_exp', 2.0282)

        self.add_output('tower_mass', 0.0, units='kg')
    
    def compute(self, inputs, outputs):
        hub_height = inputs['hub_height']
        tower_mass_coeff = inputs['tower_mass_coeff']
        tower_mass_exp = inputs['tower_mass_exp']
        
        # calculate the tower mass
        outputs['tower_mass'] = tower_mass_coeff * hub_height ** tower_mass_exp

# Turbine mass adder
class TurbineMassAdder(om.ExplicitComponent):
    """
    Compute system masses
    
    Parameters
    ----------
    blade_mass : float
        component mass [kg]
    hub_mass : float
        component mass [kg]
    pitch_system_mass : float
        component mass [kg]
    spinner_mass : float
        component mass [kg]
    lss_mass : float
        component mass [kg]
    main_bearing_mass : float
        component mass [kg]
    gearbox_mass : float
        component mass [kg]
    hss_mass : float
        component mass [kg]
    generator_mass : float
        component mass [kg]
    bedplate_mass : float
        component mass [kg]
    yaw_mass : float
        component mass [kg]
    hvac_mass : float
        component mass [kg]
    cover_mass : float
        component mass [kg]
    platforms_mass : float
        component mass [kg]
    transformer_mass : float
        component mass [kg]
    tower_mass : float
        component mass [kg]
    blade_number : float
        number of rotor blades
    main_bearing_number : float
        number of main bearings
    
    Returns
    -------
    hub_system_mass : float
        hub system mass
    rotor_mass : float
        hub system mass
    nacelle_mass : float
        nacelle mass
    turbine_mass : float
        turbine mass
    
    """
    
    def setup(self):
        # rotor
        self.add_input('blade_mass', 0.0, units='kg')
        self.add_input('hub_mass', 0.0, units='kg')
        self.add_input('pitch_system_mass', 0.0, units='kg')
        self.add_input('spinner_mass', 0.0, units='kg')
        
        # nacelle
        self.add_input('lss_mass', 0.0, units='kg')
        self.add_input('main_bearing_mass', 0.0, units='kg')
        self.add_input('gearbox_mass', 0.0, units='kg')
        self.add_input('hss_mass', 0.0, units='kg')
        self.add_input('generator_mass', 0.0, units='kg')
        self.add_input('bedplate_mass', 0.0, units='kg')
        self.add_input('yaw_mass', 0.0, units='kg')
        self.add_input('hvac_mass', 0.0, units='kg')
        self.add_input('cover_mass', 0.0, units='kg')
        self.add_input('platforms_mass', 0.0, units='kg')
        self.add_input('transformer_mass', 0.0, units='kg')
        
        # tower
        self.add_input('tower_mass', 0.0, units='kg')
        self.add_discrete_input('blade_number', 3)
        self.add_discrete_input('main_bearing_number', 2)

        self.add_output('hub_system_mass', 0.0, units='kg')
        self.add_output('rotor_mass', 0.0, units='kg')
        self.add_output('nacelle_mass', 0.0, units='kg')
        self.add_output('turbine_mass', 0.0, units='kg')
    
    def compute(self, inputs, outputs, discrete_inputs, discrete_outputs):
        blade_mass = inputs['blade_mass']
        hub_mass = inputs['hub_mass']
        pitch_system_mass = inputs['pitch_system_mass']
        spinner_mass = inputs['spinner_mass']
        lss_mass = inputs['lss_mass']
        main_bearing_mass = inputs['main_bearing_mass']
        gearbox_mass = inputs['gearbox_mass']
        hss_mass = inputs['hss_mass']
        generator_mass = inputs['generator_mass']
        bedplate_mass = inputs['bedplate_mass']
        yaw_mass = inputs['yaw_mass']
        hvac_mass = inputs['hvac_mass']
        cover_mass = inputs['cover_mass']
        platforms_mass = inputs['platforms_mass']
        transformer_mass = inputs['transformer_mass']
        tower_mass = inputs['tower_mass']
        blade_number = discrete_inputs['blade_number']
        bearing_number = discrete_inputs['main_bearing_number']
        
        outputs['hub_system_mass'] = hub_mass + pitch_system_mass + spinner_mass
        outputs['rotor_mass'] = blade_mass * blade_number + outputs['hub_system_mass']
        outputs['nacelle_mass'] = lss_mass + bearing_number * main_bearing_mass + \
                            gearbox_mass + hss_mass + generator_mass + \
                            bedplate_mass + yaw_mass + hvac_mass + \
                            cover_mass + platforms_mass + transformer_mass
        outputs['turbine_mass'] = outputs['rotor_mass'] + outputs['nacelle_mass'] + tower_mass

# --------------------------------------------------------------------

class nrel_csm_mass_2015(om.Group):
    
    def setup(self):
<<<<<<< HEAD
        sharedIndeps = om.IndepVarComp()
        sharedIndeps.add_output('machine_rating',     units='kW', val=0.0)
        sharedIndeps.add_output('rotor_diameter',         units='m', val=0.0)
        sharedIndeps.add_output('hub_height',         units='m', val=0.0)
        sharedIndeps.add_discrete_output('blade_number',  val=0)
        sharedIndeps.add_discrete_output('main_bearing_number',  val=0)
        sharedIndeps.add_discrete_output('crane', val=False)
        self.add_subsystem('sharedIndeps', sharedIndeps, promotes=['*'])
=======
        ivc = om.IndepVarComp()
        ivc.add_output('machine_rating',     units='kW', val=0.0)
        ivc.add_output('rotor_diameter',         units='m', val=0.0)
        ivc.add_output('hub_height',         units='m', val=0.0)
        ivc.add_discrete_output('blade_number',  val=0)
        ivc.add_discrete_output('main_bearing_number',  val=0)
        ivc.add_discrete_output('crane', val=False)
        self.add_subsystem('ivc', ivc, promotes=['*'])
>>>>>>> aff6a136

        self.add_subsystem('blade', BladeMass(), promotes=['*'])
        self.add_subsystem('hub', HubMass(), promotes=['*'])
        self.add_subsystem('pitch', PitchSystemMass(), promotes=['*'])
        self.add_subsystem('spinner', SpinnerMass(), promotes=['*'])
        self.add_subsystem('lss', LowSpeedShaftMass(), promotes=['*'])
        self.add_subsystem('bearing', BearingMass(), promotes=['*'])
        self.add_subsystem('torque', RotorTorque(), promotes=['*'])
        self.add_subsystem('gearbox', GearboxMass(), promotes=['*'])
        self.add_subsystem('hss', HighSpeedSideMass(), promotes=['*'])
        self.add_subsystem('generator', GeneratorMass(), promotes=['*'])
        self.add_subsystem('bedplate', BedplateMass(), promotes=['*'])
        self.add_subsystem('yaw', YawSystemMass(), promotes=['*'])
        self.add_subsystem('hvac', HydraulicCoolingMass(), promotes=['*'])
        self.add_subsystem('cover', NacelleCoverMass(), promotes=['*'])
        self.add_subsystem('platforms', PlatformsMainframeMass(), promotes=['*'])
        self.add_subsystem('transformer', TransformerMass(), promotes=['*'])
        self.add_subsystem('tower', TowerMass(), promotes=['*'])
        self.add_subsystem('turbine', TurbineMassAdder(), promotes=['*'])
       

class nrel_csm_2015(om.Group):
    
    def setup(self):
        self.add_subsystem('nrel_csm_mass', nrel_csm_mass_2015(), promotes=['*'])
<<<<<<< HEAD
        self.add_subsystem('turbine_costs', Turbine_CostsSE_2015(verbosity=False, topLevelFlag=False), promotes=['*'])

#-----------------------------------------------------------------

def mass_example():

    # simple test of module
    trb = nrel_csm_mass_2015()
    prob = om.Problem(trb)
    prob.setup()
    
    prob['rotor_diameter'] = 126.0
    prob['turbine_class'] = 1
    prob['blade_has_carbon'] = False
    prob['blade_number'] = 3    
    prob['machine_rating'] = 5000.0
    prob['hub_height'] = 90.0
    prob['main_bearing_number'] = 2
    prob['crane'] = True
    prob['max_tip_speed'] = 80.0
    prob['max_efficiency'] = 0.90

    prob.run_model()
   
    print("The MASS results for the NREL 5 MW Reference Turbine in an offshore 20 m water depth location are:")
    #print "Overall turbine mass is {0:.2f} kg".format(trb.turbine.params['turbine_mass'])
    for io in trb._outputs:
        print(io, str(trb._outputs[io]))

def cost_example():

    # simple test of module
    trb = nrel_csm_2015()
    prob = om.Problem(trb)
    prob.setup()

    # simple test of module
    prob['rotor_diameter'] = 126.0
    prob['turbine_class'] = 1
    prob['blade_has_carbon'] = False
    prob['blade_number'] = 3    
    prob['machine_rating'] = 5000.0
    prob['hub_height'] = 90.0
    prob['main_bearing_number'] = 2
    prob['crane'] = True
    prob['max_tip_speed'] = 80.0
    prob['max_efficiency'] = 0.90

    prob.run_model()

    print("The COST results for the NREL 5 MW Reference Turbine:")
    for io in trb._outputs:
        print(io, str(trb._outputs[io]))

if __name__ == "__main__":
    mass_example()
    cost_example()
=======
        self.add_subsystem('turbine_costs', Turbine_CostsSE_2015(verbosity=False, topLevelFlag=False), promotes=['*'])
>>>>>>> aff6a136
<|MERGE_RESOLUTION|>--- conflicted
+++ resolved
@@ -802,16 +802,6 @@
 class nrel_csm_mass_2015(om.Group):
     
     def setup(self):
-<<<<<<< HEAD
-        sharedIndeps = om.IndepVarComp()
-        sharedIndeps.add_output('machine_rating',     units='kW', val=0.0)
-        sharedIndeps.add_output('rotor_diameter',         units='m', val=0.0)
-        sharedIndeps.add_output('hub_height',         units='m', val=0.0)
-        sharedIndeps.add_discrete_output('blade_number',  val=0)
-        sharedIndeps.add_discrete_output('main_bearing_number',  val=0)
-        sharedIndeps.add_discrete_output('crane', val=False)
-        self.add_subsystem('sharedIndeps', sharedIndeps, promotes=['*'])
-=======
         ivc = om.IndepVarComp()
         ivc.add_output('machine_rating',     units='kW', val=0.0)
         ivc.add_output('rotor_diameter',         units='m', val=0.0)
@@ -820,7 +810,6 @@
         ivc.add_discrete_output('main_bearing_number',  val=0)
         ivc.add_discrete_output('crane', val=False)
         self.add_subsystem('ivc', ivc, promotes=['*'])
->>>>>>> aff6a136
 
         self.add_subsystem('blade', BladeMass(), promotes=['*'])
         self.add_subsystem('hub', HubMass(), promotes=['*'])
@@ -846,64 +835,4 @@
     
     def setup(self):
         self.add_subsystem('nrel_csm_mass', nrel_csm_mass_2015(), promotes=['*'])
-<<<<<<< HEAD
-        self.add_subsystem('turbine_costs', Turbine_CostsSE_2015(verbosity=False, topLevelFlag=False), promotes=['*'])
-
-#-----------------------------------------------------------------
-
-def mass_example():
-
-    # simple test of module
-    trb = nrel_csm_mass_2015()
-    prob = om.Problem(trb)
-    prob.setup()
-    
-    prob['rotor_diameter'] = 126.0
-    prob['turbine_class'] = 1
-    prob['blade_has_carbon'] = False
-    prob['blade_number'] = 3    
-    prob['machine_rating'] = 5000.0
-    prob['hub_height'] = 90.0
-    prob['main_bearing_number'] = 2
-    prob['crane'] = True
-    prob['max_tip_speed'] = 80.0
-    prob['max_efficiency'] = 0.90
-
-    prob.run_model()
-   
-    print("The MASS results for the NREL 5 MW Reference Turbine in an offshore 20 m water depth location are:")
-    #print "Overall turbine mass is {0:.2f} kg".format(trb.turbine.params['turbine_mass'])
-    for io in trb._outputs:
-        print(io, str(trb._outputs[io]))
-
-def cost_example():
-
-    # simple test of module
-    trb = nrel_csm_2015()
-    prob = om.Problem(trb)
-    prob.setup()
-
-    # simple test of module
-    prob['rotor_diameter'] = 126.0
-    prob['turbine_class'] = 1
-    prob['blade_has_carbon'] = False
-    prob['blade_number'] = 3    
-    prob['machine_rating'] = 5000.0
-    prob['hub_height'] = 90.0
-    prob['main_bearing_number'] = 2
-    prob['crane'] = True
-    prob['max_tip_speed'] = 80.0
-    prob['max_efficiency'] = 0.90
-
-    prob.run_model()
-
-    print("The COST results for the NREL 5 MW Reference Turbine:")
-    for io in trb._outputs:
-        print(io, str(trb._outputs[io]))
-
-if __name__ == "__main__":
-    mass_example()
-    cost_example()
-=======
-        self.add_subsystem('turbine_costs', Turbine_CostsSE_2015(verbosity=False, topLevelFlag=False), promotes=['*'])
->>>>>>> aff6a136
+        self.add_subsystem('turbine_costs', Turbine_CostsSE_2015(verbosity=False, topLevelFlag=False), promotes=['*'])