--- conflicted
+++ resolved
@@ -1077,15 +1077,6 @@
                 wt_init["components"]["blade"]["outer_shape_bem"]["chord"]["values"],
             )
             wt_opt["blade.opt_var.chord_opt"] = init_chord_opt
-<<<<<<< HEAD
-            if blade_opt["structure"]["spar_cap_ss"]["flag"] or blade_opt["structure"]["spar_cap_ss"]["flag"]:
-                wt_opt["blade.opt_var.s_opt_spar_cap_ss"] = np.linspace(
-                    0.0, 1.0, blade_opt["structure"]["spar_cap_ss"]["n_opt"]
-                )
-                wt_opt["blade.opt_var.s_opt_spar_cap_ps"] = np.linspace(
-                    0.0, 1.0, blade_opt["structure"]["spar_cap_ps"]["n_opt"]
-                )
-=======
             if self.modeling["WISDEM"]["RotorSE"]["inn_af"]:
                 wt_opt["inn_af.s_opt_r_thick"] = np.linspace(0.0, 1.0, blade_opt["aero_shape"]["t/c"]["n_opt"])
                 init_r_thick_opt = np.interp(wt_opt["inn_af.s_opt_r_thick"],
@@ -1099,9 +1090,12 @@
                 wt_opt["inn_af.L_D_opt"] = init_L_D_opt
 
             if blade_opt["structure"]["spar_cap_ss"]['flag'] or blade_opt["structure"]["spar_cap_ss"]['flag']:
-                wt_opt["blade.opt_var.s_opt_spar_cap_ss"] = np.linspace(0.0, 1.0, blade_opt["structure"]["spar_cap_ss"]["n_opt"])
-                wt_opt["blade.opt_var.s_opt_spar_cap_ps"] = np.linspace(0.0, 1.0, blade_opt["structure"]["spar_cap_ps"]["n_opt"])
->>>>>>> 55e167d5
+                wt_opt["blade.opt_var.s_opt_spar_cap_ss"] = np.linspace(
+                    0.0, 1.0, blade_opt["structure"]["spar_cap_ss"]["n_opt"]
+                )
+                wt_opt["blade.opt_var.s_opt_spar_cap_ps"] = np.linspace(
+                    0.0, 1.0, blade_opt["structure"]["spar_cap_ps"]["n_opt"]
+                )
                 spar_cap_ss_name = self.modeling["WISDEM"]["RotorSE"]["spar_cap_ss"]
                 spar_cap_ps_name = self.modeling["WISDEM"]["RotorSE"]["spar_cap_ps"]
                 layer_name = self.modeling["WISDEM"]["RotorSE"]["layer_name"]
