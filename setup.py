--- conflicted
+++ resolved
@@ -46,11 +46,7 @@
     author_email     = 'systems.engineering@nrel.gov',
     install_requires = ['openmdao>=3.2','numpy','scipy','pandas','simpy','marmot-agents','pyside2'],
     python_requires  = '>=3.6',
-<<<<<<< HEAD
     package_data     =  {'':['*.yaml','*.xlsx'], 'wisdem':['*.txt']},
-=======
-    package_data     =  {'': ['*.yaml','*.xlsx']},
->>>>>>> 06da6ab5
     #package_dir      = {'': 'wisdem'},
     packages         = find_packages(exclude=['docs', 'tests', 'ext']),
     license          = 'Apache License, Version 2.0',
