--- conflicted
+++ resolved
@@ -157,7 +157,6 @@
         self.connect('env.mu_air',                  'sse.mu')
         self.connect('env.weibull_k',               'sse.cdf.k')
         
-<<<<<<< HEAD
         if analysis_options['rotorse']['FatigueMode'] == 1:
             self.connect('elastic.precomp.x_tc',                            'rlds.x_tc')
             self.connect('elastic.precomp.y_tc',                            'rlds.y_tc')
@@ -175,7 +174,7 @@
             self.connect('blade.internal_structure_2d_fem.definition_layer','rlds.definition_layer')
             # self.connect('gamma_m',     'rlds.gamma_m')
             # self.connect('gamma_f',     'rlds.gamma_f') # TODO
-=======
+
         if analysis_options['openfast']['run_openfast']:
             self.connect('xf.flap_angles',              'sse.airfoils_Ctrl')
             self.connect('nacelle.gear_ratio',              'sse.tune_rosco.gear_ratio')
@@ -200,8 +199,6 @@
             if analysis_options['servose']['Flp_Mode'] > 0:
                 self.connect('control.Flp_omega',               'sse.tune_rosco.Flp_omega')
                 self.connect('control.Flp_zeta',                'sse.tune_rosco.Flp_zeta')
-        
->>>>>>> 3cbbd705
 
         # Connections to rotor load analysis
         self.connect('elastic.EA',   'rlds.EA')
