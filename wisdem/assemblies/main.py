import numpy as np
import os
import matplotlib.pyplot as plt
from openmdao.api import ExplicitComponent, Group, IndepVarComp, Problem, SqliteRecorder, ScipyOptimizeDriver, CaseReader
from wisdem.assemblies.load_IEA_yaml import WindTurbineOntologyPython, WindTurbineOntologyOpenMDAO, yaml2openmdao
from wisdem.assemblies.run_tools import Opt_Data, Convergence_Trends_Opt, Outputs_2_Screen
from wisdem.assemblies.wt_land_based import WindPark
from wisdem.commonse.mpi_tools import MPI


def run_wisdem(fname_wt_input, fname_analysis_options, fname_opt_options, fname_wt_output, folder_output):
    # Main to run a wind turbine wisdem assembly
    
    # Get the rank number for parallelization
    if MPI:
        rank = MPI.COMM_WORLD.Get_rank()
    else:
        rank = 0
    
    # Optimization options
    optimization_data       = Opt_Data()
    optimization_data.fname_opt_options = fname_opt_options
    optimization_data.folder_output     = folder_output    
    
    # Load yaml data into a pure python data structure
    wt_initial                   = WindTurbineOntologyPython()
    analysis_options, wt_init    = wt_initial.initialize(fname_wt_input, fname_analysis_options)
    
    opt_options = optimization_data.initialize()
    opt_options['opt_flag']    = False
    if opt_options['optimization_variables']['blade']['aero_shape']['twist']['flag'] == True:
        opt_options['opt_flag'] = True
    else:
        opt_options['optimization_variables']['blade']['aero_shape']['twist']['n_opt'] = analysis_options['rotorse']['n_span']
    if opt_options['optimization_variables']['blade']['aero_shape']['chord']['flag'] == True:
        opt_options['opt_flag'] = True
    else:
        opt_options['optimization_variables']['blade']['aero_shape']['chord']['n_opt'] = analysis_options['rotorse']['n_span']
    if opt_options['optimization_variables']['blade']['structure']['spar_cap_ss']['flag'] == True:
        opt_options['opt_flag'] = True
    else:
        opt_options['optimization_variables']['blade']['structure']['spar_cap_ss']['n_opt'] = analysis_options['rotorse']['n_span']
    if opt_options['optimization_variables']['blade']['structure']['spar_cap_ps']['flag'] == True:
        opt_options['opt_flag'] = True
    else:
        opt_options['optimization_variables']['blade']['structure']['spar_cap_ps']['n_opt'] = analysis_options['rotorse']['n_span']
    if 'dac' in opt_options['optimization_variables']['blade'].keys():
        if opt_options['optimization_variables']['blade']['dac']['te_flap_end']['flag'] == True or opt_options['optimization_variables']['blade']['dac']['te_flap_ext']['flag'] == True:
            opt_options['opt_flag'] = True

    if not os.path.isdir(folder_output):
        os.mkdir(folder_output)

    # Initialize openmdao problem
    if MPI:
        num_par_fd = MPI.COMM_WORLD.Get_size()
        wt_opt = Problem(model=Group(num_par_fd=num_par_fd))
        wt_opt.model.add_subsystem('comp', WindPark(analysis_options = analysis_options, opt_options = opt_options), promotes=['*'])
    else:
        wt_opt = Problem(model=WindPark(analysis_options = analysis_options, opt_options = opt_options))
    
    if 'step_size' in opt_options['driver']:
        step_size = opt_options['driver']['step_size']
    else:
        step_size = 1.e-6
    wt_opt.model.approx_totals(method='fd', step=step_size)    
    
    if opt_options['opt_flag'] == True:
        # Set optimization solver and options
        if opt_options['driver']['solver'] == 'SLSQP':
            wt_opt.driver  = ScipyOptimizeDriver()
            wt_opt.driver.options['optimizer'] = opt_options['driver']['solver']
            wt_opt.driver.options['tol']       = opt_options['driver']['tol']
            wt_opt.driver.options['maxiter']   = opt_options['driver']['max_iter']
        elif opt_options['driver']['solver'] == 'CONMIN':
            try:
                from openmdao.api import pyOptSparseDriver
            except:
                exit('You requested the optimization solver CONMIN, but you have not installed the pyOptSparseDriver. Please do so and rerun.')
            wt_opt.driver = pyOptSparseDriver()
            wt_opt.driver.options['optimizer'] = opt_options['driver']['solver']
            wt_opt.driver.opt_settings['ITMAX']= opt_options['driver']['max_iter']
        elif opt_options['driver']['solver'] == 'SNOPT':
            try:
                from openmdao.api import pyOptSparseDriver
            except:
                exit('You requested the optimization solver SNOPT, but you have not installed the pyOptSparseDriver. Please do so and rerun.')
            wt_opt.driver = pyOptSparseDriver()
            try:    
                wt_opt.driver.options['optimizer']                       = opt_options['driver']['solver']
            except:
                exit('You requested the optimization solver SNOPT, but you have not installed it within the pyOptSparseDriver. Please do so and rerun.')
            wt_opt.driver.opt_settings['Major optimality tolerance'] = float(opt_options['driver']['tol'])
            wt_opt.driver.opt_settings['Iterations limit']           = int(opt_options['driver']['max_iter'])
        else:
            exit('The optimizer ' + opt_options['driver']['solver'] + 'is not yet supported!')

        # Set merit figure
        if opt_options['merit_figure'] == 'AEP':
            wt_opt.model.add_objective('sse.AEP', scaler = -1.e-6)
        elif opt_options['merit_figure'] == 'blade_mass':
            wt_opt.model.add_objective('elastic.precomp.blade_mass', scaler = 1.e-4)
        elif opt_options['merit_figure'] == 'LCOE':
            wt_opt.model.add_objective('financese.lcoe', scaler = 1.e+2)
        else:
            exit('The merit figure ' + opt_options['merit_figure'] + ' is not supported.')
        
        # Set optimization variables
        if opt_options['optimization_variables']['blade']['aero_shape']['twist']['flag'] == True:
            indices        = range(2,opt_options['optimization_variables']['blade']['aero_shape']['twist']['n_opt'])
            wt_opt.model.add_design_var('param.opt_var.twist_opt_gain', indices = indices, lower=0., upper=1.)
        if opt_options['optimization_variables']['blade']['aero_shape']['chord']['flag'] == True:
            indices  = range(2,opt_options['optimization_variables']['blade']['aero_shape']['chord']['n_opt'] - 1)
            wt_opt.model.add_design_var('param.opt_var.chord_opt_gain', indices = indices, lower=opt_options['optimization_variables']['blade']['aero_shape']['chord']['min_gain'], upper=opt_options['optimization_variables']['blade']['aero_shape']['chord']['max_gain'])
        if opt_options['optimization_variables']['blade']['structure']['spar_cap_ss']['flag'] == True:
            indices  = range(2,opt_options['optimization_variables']['blade']['structure']['spar_cap_ss']['n_opt'] - 1)
            wt_opt.model.add_design_var('param.opt_var.spar_cap_ss_opt_gain', indices = indices, lower=opt_options['optimization_variables']['blade']['structure']['spar_cap_ss']['min_gain'], upper=opt_options['optimization_variables']['blade']['structure']['spar_cap_ss']['max_gain'])
        if opt_options['optimization_variables']['blade']['structure']['spar_cap_ps']['flag'] == True:
            indices  = range(2,opt_options['optimization_variables']['blade']['structure']['spar_cap_ps']['n_opt'] - 1)
            wt_opt.model.add_design_var('param.opt_var.spar_cap_ps_opt_gain', indices = indices, lower=opt_options['optimization_variables']['blade']['structure']['spar_cap_ps']['min_gain'], upper=opt_options['optimization_variables']['blade']['structure']['spar_cap_ps']['max_gain'])
        if 'dac' in opt_options['optimization_variables']['blade'].keys():
            if opt_options['optimization_variables']['blade']['dac']['te_flap_end']['flag'] == True:
                wt_opt.model.add_design_var('param.opt_var.te_flap_end', lower=opt_options['optimization_variables']['blade']['dac']['te_flap_end']['min_end'], upper=opt_options['optimization_variables']['blade']['dac']['te_flap_end']['max_end'])
            if opt_options['optimization_variables']['blade']['dac']['te_flap_ext']['flag'] == True:
                wt_opt.model.add_design_var('param.opt_var.te_flap_ext', lower=opt_options['optimization_variables']['blade']['dac']['te_flap_ext']['min_ext'], upper=opt_options['optimization_variables']['blade']['dac']['te_flap_ext']['max_ext'])
        

        # Set non-linear constraints
        wt_opt.model.add_constraint('rlds.constr.constr_max_strainU_spar', upper= 1.) 
        wt_opt.model.add_constraint('rlds.constr.constr_min_strainU_spar', upper= 1.) 
        wt_opt.model.add_constraint('rlds.constr.constr_max_strainL_spar', upper= 1.) 
        wt_opt.model.add_constraint('rlds.constr.constr_min_strainL_spar', upper= 1.) 
        wt_opt.model.add_constraint('sse.stall_check.no_stall_constraint', upper= 1.) 
        # wt_opt.model.add_constraint('tcons.tip_deflection_ratio',    upper= 1.0) 
        
        # Set recorder
        wt_opt.driver.add_recorder(SqliteRecorder(opt_options['optimization_log']))
        wt_opt.driver.recording_options['includes'] = ['sse.AEP, elastic.precomp.blade_mass, financese.lcoe']
        wt_opt.driver.recording_options['record_objectives']  = True
        wt_opt.driver.recording_options['record_constraints'] = True
        wt_opt.driver.recording_options['record_desvars']     = True
    
    # Setup openmdao problem
    wt_opt.setup()
    
    # Load initial wind turbine data from wt_initial to the openmdao problem
    wt_opt = yaml2openmdao(wt_opt, analysis_options, wt_init)
    wt_opt['param.pa.s_opt_twist']   = np.linspace(0., 1., opt_options['optimization_variables']['blade']['aero_shape']['twist']['n_opt'])
    wt_opt['param.pa.s_opt_chord']   = np.linspace(0., 1., opt_options['optimization_variables']['blade']['aero_shape']['chord']['n_opt'])
    wt_opt['param.ps.s_opt_spar_cap_ss'] = np.linspace(0., 1., opt_options['optimization_variables']['blade']['structure']['spar_cap_ss']['n_opt'])
    wt_opt['param.ps.s_opt_spar_cap_ps'] = np.linspace(0., 1., opt_options['optimization_variables']['blade']['structure']['spar_cap_ss']['n_opt'])
    wt_opt['rlds.constr.min_strainU_spar'] = -0.003
    wt_opt['rlds.constr.max_strainU_spar'] =  0.003
    wt_opt['rlds.constr.min_strainL_spar'] = -0.003
    wt_opt['rlds.constr.max_strainL_spar'] =  0.003

    # Build and run openmdao problem
    wt_opt.run_driver()

    if rank == 0:
        # Save data coming from openmdao to an output yaml file
        wt_initial.write_ontology(wt_opt, fname_wt_output)

    return wt_opt, analysis_options, opt_options


if __name__ == "__main__":
    ## File management
<<<<<<< HEAD
    fname_wt_input         = "/mnt/c/Users/egaertne/WISDEM4all_fat/wisdem/Design_Opt/BAR/BAR_00/BAR0011s.yaml"
    # fname_wt_input         = "reference_turbines/nrel5mw/nrel5mw_mod_update.yaml"
    fname_analysis_options = "reference_turbines/analysis_options_emg.yaml"
    fname_opt_options      = "reference_turbines/optimization_options.yaml"
    fname_wt_output        = "reference_turbines/nrel5mw/nrel5mw_mod_update_output.yaml"
=======
    fname_wt_input         = "reference_turbines/nrel5mw/nrel5mw_mod_update.yaml" #"reference_turbines/bar/BAR2010n.yaml"
    fname_analysis_options = "reference_turbines/analysis_options.yaml"
    fname_opt_options      = "reference_turbines/optimization_options.yaml"
    fname_wt_output        = "reference_turbines/bar/BAR2010n_noRE_output.yaml"
>>>>>>> 3cbbd705
    folder_output          = 'temp/'

    wt_opt, analysis_options, opt_options = run_wisdem(fname_wt_input, fname_analysis_options, fname_opt_options, fname_wt_output, folder_output)

        # Get the rank number for parallelization
    if MPI:
        rank = MPI.COMM_WORLD.Get_rank()
    else:
        rank = 0
    if rank == 0:
        # Printing and plotting results
        print('AEP in GWh = ' + str(wt_opt['sse.AEP']*1.e-6))
        print('Nat frequencies blades in Hz = ' + str(wt_opt['elastic.curvefem.freq']))
        print('Tip tower clearance in m     = ' + str(wt_opt['tcons.blade_tip_tower_clearance']))
        print('Tip deflection constraint    = ' + str(wt_opt['tcons.tip_deflection_ratio']))

<<<<<<< HEAD
    import matplotlib.pyplot as plt
    plt.figure()
    plt.plot(wt_opt['assembly.r_blade'], wt_opt['rlds.pbeam.strainU_spar'], label='spar ss')
    plt.plot(wt_opt['assembly.r_blade'], wt_opt['rlds.pbeam.strainL_spar'], label='spar ps')
    plt.plot(wt_opt['assembly.r_blade'], wt_opt['rlds.pbeam.strainU_te'], label='te ss')
    plt.plot(wt_opt['assembly.r_blade'], wt_opt['rlds.pbeam.strainL_te'], label='te ps')
    plt.ylim([-5e-3, 5e-3])
    plt.xlabel('r [m]')
    plt.ylabel('strain [-]')
    plt.legend()

    if analysis_options['rotorse']['FatigueMode'] == 1:
        plt.figure()
        for i in range(np.shape(wt_opt['rlds.fatigue.C_miners_SC_SS'])[1]):
            for j in range(np.shape(wt_opt['rlds.fatigue.C_miners_SC_SS'])[2]):
                plt.plot(wt_opt['assembly.r_blade'], wt_opt['rlds.fatigue.C_miners_SC_SS'][:,i,j])#, label='spar ss')
                plt.plot(wt_opt['assembly.r_blade'], wt_opt['rlds.fatigue.C_miners_SC_PS'][:,i,j])#, label='spar ps')
                plt.plot(wt_opt['assembly.r_blade'], wt_opt['rlds.fatigue.C_miners_TE_SS'][:,i,j])#, label='te ss')
                plt.plot(wt_opt['assembly.r_blade'], wt_opt['rlds.fatigue.C_miners_TE_PS'][:,i,j])#, label='te ps')
        # plt.ylim([-5e-3, 5e-3])
        plt.xlabel('r [m]')
        plt.ylabel("miner accumulated damage")
        plt.legend(['spar ss', 'spar ps', 'te ss', 'te ps'])
    
    plt.show()
=======
        import matplotlib.pyplot as plt
        plt.figure()
        plt.plot(wt_opt['assembly.r_blade'], wt_opt['rlds.pbeam.strainU_spar'], label='spar ss')
        plt.plot(wt_opt['assembly.r_blade'], wt_opt['rlds.pbeam.strainL_spar'], label='spar ps')
        plt.plot(wt_opt['assembly.r_blade'], wt_opt['rlds.pbeam.strainU_te'], label='te ss')
        plt.plot(wt_opt['assembly.r_blade'], wt_opt['rlds.pbeam.strainL_te'], label='te ps')
        plt.ylim([-5e-3, 5e-3])
        plt.xlabel('r [m]')
        plt.ylabel('strain [-]')
        plt.legend()
        plt.show()
>>>>>>> 3cbbd705
<|MERGE_RESOLUTION|>--- conflicted
+++ resolved
@@ -166,18 +166,17 @@
 
 if __name__ == "__main__":
     ## File management
-<<<<<<< HEAD
-    fname_wt_input         = "/mnt/c/Users/egaertne/WISDEM4all_fat/wisdem/Design_Opt/BAR/BAR_00/BAR0011s.yaml"
-    # fname_wt_input         = "reference_turbines/nrel5mw/nrel5mw_mod_update.yaml"
-    fname_analysis_options = "reference_turbines/analysis_options_emg.yaml"
-    fname_opt_options      = "reference_turbines/optimization_options.yaml"
-    fname_wt_output        = "reference_turbines/nrel5mw/nrel5mw_mod_update_output.yaml"
-=======
+
+    # fname_wt_input         = "/mnt/c/Users/egaertne/WISDEM4all_fat/wisdem/Design_Opt/BAR/BAR_00/BAR0011s.yaml"
+    # fname_analysis_options = "reference_turbines/analysis_options.yaml"
+    # fname_opt_options      = "reference_turbines/optimization_options.yaml"
+    # fname_wt_output        = "reference_turbines/nrel5mw/nrel5mw_mod_update_output.yaml"
+
     fname_wt_input         = "reference_turbines/nrel5mw/nrel5mw_mod_update.yaml" #"reference_turbines/bar/BAR2010n.yaml"
     fname_analysis_options = "reference_turbines/analysis_options.yaml"
     fname_opt_options      = "reference_turbines/optimization_options.yaml"
     fname_wt_output        = "reference_turbines/bar/BAR2010n_noRE_output.yaml"
->>>>>>> 3cbbd705
+
     folder_output          = 'temp/'
 
     wt_opt, analysis_options, opt_options = run_wisdem(fname_wt_input, fname_analysis_options, fname_opt_options, fname_wt_output, folder_output)
@@ -194,7 +193,6 @@
         print('Tip tower clearance in m     = ' + str(wt_opt['tcons.blade_tip_tower_clearance']))
         print('Tip deflection constraint    = ' + str(wt_opt['tcons.tip_deflection_ratio']))
 
-<<<<<<< HEAD
     import matplotlib.pyplot as plt
     plt.figure()
     plt.plot(wt_opt['assembly.r_blade'], wt_opt['rlds.pbeam.strainU_spar'], label='spar ss')
@@ -220,16 +218,3 @@
         plt.legend(['spar ss', 'spar ps', 'te ss', 'te ps'])
     
     plt.show()
-=======
-        import matplotlib.pyplot as plt
-        plt.figure()
-        plt.plot(wt_opt['assembly.r_blade'], wt_opt['rlds.pbeam.strainU_spar'], label='spar ss')
-        plt.plot(wt_opt['assembly.r_blade'], wt_opt['rlds.pbeam.strainL_spar'], label='spar ps')
-        plt.plot(wt_opt['assembly.r_blade'], wt_opt['rlds.pbeam.strainU_te'], label='te ss')
-        plt.plot(wt_opt['assembly.r_blade'], wt_opt['rlds.pbeam.strainL_te'], label='te ps')
-        plt.ylim([-5e-3, 5e-3])
-        plt.xlabel('r [m]')
-        plt.ylabel('strain [-]')
-        plt.legend()
-        plt.show()
->>>>>>> 3cbbd705
