import numpy as np
import openmdao.api as om
from .csystem import DirectionVector
from .utilities import interp_with_deriv
from wisdem.commonse import NFREQ


# class TowerModes(om.ExplicitComponent):
#     def setup(self):

#         self.add_input('tower_freq', val=np.zeros(2), units='Hz', desc='First natural frequencies of tower (and substructure)')
#         self.add_input('rotor_omega', val=0.0, units='rpm', desc='rated rotor rotation speed')
#         self.add_input('gamma_freq', val=0.0, desc='partial safety factor for fatigue')
#         self.add_discrete_input('blade_number', 3, desc='number of rotor blades')

#         self.add_output('frequencyNP_margin_low', val=np.zeros(2), desc='Upper bound constraint of tower/structure frequency to blade passing frequency with margin')
#         self.add_output('frequencyNP_margin_high', val=np.zeros(2), desc='Lower bound constraint of tower/structure frequency to blade passing frequency with margin')
#         self.add_output('frequency1P_margin_low', val=np.zeros(2), desc='Upper bound constraint of tower/structure frequency to rotor frequency with margin')
#         self.add_output('frequency1P_margin_high', val=np.zeros(2), desc='Lower bound constraint of tower/structure frequency to rotor frequency with margin')

#         # self.declare_partials('*', '*', method='fd', form='central', step=1e-6)
        
#     def compute(self, inputs, outputs, discrete_inputs, discrete_outputs):
#         freq_struct = inputs['tower_freq']
#         gamma       = inputs['gamma_freq']
#         oneP        = (inputs['rotor_omega']/60.0)
#         oneP_high   = oneP * gamma
#         oneP_low    = oneP / gamma
#         threeP      = oneP * discrete_inputs['blade_number']
#         threeP_high = threeP * gamma
#         threeP_low  = threeP / gamma
        
#         # Compute margins between (N/3)P and structural frequencies
#         indicator_high = threeP_high * np.ones(freq_struct.shape)
#         indicator_high[freq_struct < threeP_low] = 1e-16
#         outputs['frequencyNP_margin_high'] = freq_struct / indicator_high

#         indicator_low = threeP_low * np.ones(freq_struct.shape)
#         indicator_low[freq_struct > threeP_high] = 1e30
#         outputs['frequencyNP_margin_low']  = freq_struct / indicator_low

#         # Compute margins between 1P and structural frequencies
#         indicator_high = oneP_high * np.ones(freq_struct.shape)
#         indicator_high[freq_struct < oneP_low] = 1e-16
#         outputs['frequency1P_margin_high'] = freq_struct / indicator_high

#         indicator_low = oneP_low * np.ones(freq_struct.shape)
#         indicator_low[freq_struct > oneP_high] = 1e30
#         outputs['frequency1P_margin_low']  = freq_struct / indicator_low

class TowerModes(om.ExplicitComponent):
    """
    Compute tower frequency constraints
    
    Parameters
    ----------
    tower_freq : numpy array[2]
        First natural frequencies of tower (and substructure)
    rotor_omega : float
        rated rotor rotation speed
    gamma_freq : float
        partial safety factor for fatigue
    blade_number : int
        number of rotor blades
    
    Returns
    -------
    frequencyNP_margin : numpy array[2]
        constraint on tower/structure frequency to blade passing frequency with margin
    frequency1P_margin : numpy array[2]
        constraint on tower/structure frequency to rotor frequency with margin
    
    """
    def setup(self):
        self.add_input('tower_freq', val=np.zeros(2), units='Hz')
        self.add_input('rotor_omega', val=0.0, units='rpm')
        self.add_input('gamma_freq', val=1.0)
        self.add_discrete_input('blade_number', 3)

<<<<<<< HEAD
        self.add_input('tower_freq', val=np.zeros(2), units='Hz', desc='First natural frequencies of tower (and substructure)')
        self.add_input('rotor_omega', val=0.0, units='rpm', desc='rated rotor rotation speed')
        self.add_input('gamma_freq',  val=1.0, desc='partial safety factor for fatigue')
        self.add_discrete_input('blade_number', 3, desc='number of rotor blades')

        self.add_output('constr_tower_f_NPmargin', val=np.zeros(2), desc='constraint on tower frequency such that ratio of 3P/f is above or below gamma with constraint <= 0')
        self.add_output('constr_tower_f_1Pmargin', val=np.zeros(2), desc='constraint on tower frequency such that ratio of 1P/f is above or below gamma with constraint <= 0')
=======
        self.add_output('frequencyNP_margin', val=np.zeros(2))
        self.add_output('frequency1P_margin', val=np.zeros(2))
>>>>>>> cb314e97

        # self.declare_partials('*', '*', method='fd', form='central', step=1e-6)
        
    def compute(self, inputs, outputs, discrete_inputs, discrete_outputs):
        freq_struct = inputs['tower_freq']
        gamma       = inputs['gamma_freq']
        oneP        = (inputs['rotor_omega']/60.0)
        threeP      = oneP * discrete_inputs['blade_number']
        
        outputs['constr_tower_f_NPmargin'] = np.array( [min([threeP-(2-gamma)*f, gamma*f-threeP]) for f in freq_struct] ).flatten()
        outputs['constr_tower_f_1Pmargin'] = np.array( [min([oneP  -(2-gamma)*f, gamma*f-oneP  ]) for f in freq_struct] ).flatten()


class TipDeflectionConstraint(om.ExplicitComponent):
    """
    Compute the undeflected tip-tower clearance and the ratio between the two
    including a safety factor (typically equal to 1.3)
    
    Parameters
    ----------
    rotor_orientation : string
        Rotor orientation, either upwind or downwind.
    tip_deflection : float
        Blade tip deflection in yaw x-direction
    Rtip : float
        Blade tip location in z_b
    ref_axis_blade : numpy array[n_span, 3]
        2D array of the coordinates (x,y,z) of the blade reference axis, defined along
        blade span. The coordinate system is the one of BeamDyn: it is placed at blade
        root with x pointing the suction side of the blade, y pointing the trailing edge
        and z along the blade span. A standard configuration will have negative x values
        (prebend), if swept positive y values, and positive z values.
    precone : float
        Rotor precone angle
    tilt : float
        Nacelle uptilt angle
    overhang : float
        Horizontal distance between hub and tower-top axis
    ref_axis_tower : numpy array[n_height_tow, 3]
        2D array of the coordinates (x,y,z) of the tower reference axis. The coordinate
        system is the global coordinate system of OpenFAST: it is placed at tower base
        with x pointing downwind, y pointing on the side and z pointing vertically
        upwards. A standard tower configuration will have zero x and y values and
        positive z values.
    d_full : numpy array[n_height_tow]
        Diameter of tower at fine-section nodes
    max_allowable_td_ratio : float
        Safety factor of the tip deflection to stay within the tower clearance
    
    Returns
    -------
    tip_deflection_ratio : float
        Ratio of blade tip deflection towards the tower and clearance between
        undeflected blade tip and tower
    blade_tip_tower_clearance : float
        Clearance between undeflected blade tip and tower in x-direction of yaw c.s.
    
    """
    def initialize(self):
        self.options.declare('analysis_options')
    def setup(self):
        analysis_options     = self.options['analysis_options']
        blade_init_options   = analysis_options['blade']
        n_span               = blade_init_options['n_span']
        tower_init_options   = analysis_options['tower']
        n_height_tow         = tower_init_options['n_height']
        
        self.add_discrete_input('rotor_orientation', val='upwind')
        self.add_input('tip_deflection', val=0.0, units='m')
        self.add_input('Rtip', val=0.0, units='m')
        self.add_input('ref_axis_blade', val=np.zeros((n_span, 3)), units='m')
        self.add_input('precone', val=0.0, units='deg')
        self.add_input('tilt', val=0.0, units='deg')
        self.add_input('overhang', val=0.0, units='m')
        self.add_input('ref_axis_tower', val=np.zeros((n_height_tow, 3)), units='m')
        self.add_input('d_full', val=np.zeros(n_height_tow), units='m')
        self.add_input('max_allowable_td_ratio', val=1.3)

        self.add_output('tip_deflection_ratio', val=0.0)
        self.add_output('blade_tip_tower_clearance', val=0.0, units='m')
        
    def compute(self, inputs, outputs, discrete_inputs, discrete_outputs):
        # Unpack variables
        z_tower     = inputs['ref_axis_tower'][:,2]
        d_tower     = inputs['d_full']
        overhang    = inputs['overhang']
        tt2hub      = overhang * np.sin(inputs['tilt'] / 180. * np.pi)
        precone     = inputs['precone']
        tilt        = inputs['tilt']
        delta       = inputs['tip_deflection']
        prebend_tip =  inputs['ref_axis_blade'][-1,0] # Defined negative for a standard upwind blade
        presweep_tip = inputs['ref_axis_blade'][-1,1] # Defined positive for a standard blade
        # Coordinates of blade tip in yaw c.s.
        if discrete_inputs['rotor_orientation'] == 'upwind':
            blade_yaw = DirectionVector(prebend_tip, presweep_tip, inputs['Rtip']).\
                        bladeToAzimuth(precone).azimuthToHub(180.0).hubToYaw(tilt)
        else:
            blade_yaw = DirectionVector(prebend_tip, presweep_tip, inputs['Rtip']).\
                        bladeToAzimuth(-precone).azimuthToHub(180.0).hubToYaw(-tilt)

        # Find the radius of tower where blade passes
        z_interp = z_tower[-1] + tt2hub + blade_yaw.z
        
        d_interp, ddinterp_dzinterp, ddinterp_dtowerz, ddinterp_dtowerd = interp_with_deriv(z_interp, z_tower, d_tower)
        r_interp = 0.5 * d_interp
        drinterp_dzinterp = 0.5 * ddinterp_dzinterp
        drinterp_dtowerz  = 0.5 * ddinterp_dtowerz
        drinterp_dtowerd  = 0.5 * ddinterp_dtowerd

        # Max deflection before strike
        if discrete_inputs['rotor_orientation'] == 'upwind':
            parked_margin = overhang - blade_yaw.x - r_interp
        else:
            parked_margin = overhang + blade_yaw.x - r_interp
        outputs['blade_tip_tower_clearance']   = parked_margin
        outputs['tip_deflection_ratio']        = delta * inputs['max_allowable_td_ratio'] / parked_margin

    
class TurbineConstraints(om.Group):

    def initialize(self):
        self.options.declare('analysis_options')
        
    def setup(self):
        analysis_options = self.options['analysis_options']
        
        # self.add_subsystem('modes', TowerModes(), promotes=['*'])
        self.add_subsystem('tipd', TipDeflectionConstraint(analysis_options = analysis_options), promotes=['*'])<|MERGE_RESOLUTION|>--- conflicted
+++ resolved
@@ -77,18 +77,8 @@
         self.add_input('gamma_freq', val=1.0)
         self.add_discrete_input('blade_number', 3)
 
-<<<<<<< HEAD
-        self.add_input('tower_freq', val=np.zeros(2), units='Hz', desc='First natural frequencies of tower (and substructure)')
-        self.add_input('rotor_omega', val=0.0, units='rpm', desc='rated rotor rotation speed')
-        self.add_input('gamma_freq',  val=1.0, desc='partial safety factor for fatigue')
-        self.add_discrete_input('blade_number', 3, desc='number of rotor blades')
-
         self.add_output('constr_tower_f_NPmargin', val=np.zeros(2), desc='constraint on tower frequency such that ratio of 3P/f is above or below gamma with constraint <= 0')
         self.add_output('constr_tower_f_1Pmargin', val=np.zeros(2), desc='constraint on tower frequency such that ratio of 1P/f is above or below gamma with constraint <= 0')
-=======
-        self.add_output('frequencyNP_margin', val=np.zeros(2))
-        self.add_output('frequency1P_margin', val=np.zeros(2))
->>>>>>> cb314e97
 
         # self.declare_partials('*', '*', method='fd', form='central', step=1e-6)
         
