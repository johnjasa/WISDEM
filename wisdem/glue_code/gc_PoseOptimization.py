--- conflicted
+++ resolved
@@ -711,11 +711,7 @@
                 )
 
         if blade_constr["root_circle_diameter"]["flag"]:
-<<<<<<< HEAD
             if blade_opt["aero_shape"]["chord"]["flag"] and blade_opt["aero_shape"]["chord"]["index_start"] == 0.:
-=======
-            if blade_opt["aero_shape"]["chord"]["flag"] and blade_opt["aero_shape"]["chord"]["lock_root"] == 0.0:
->>>>>>> 9486cf03
                 wt_opt.model.add_constraint("rs.brs.ratio", upper=blade_constr["root_circle_diameter"]["max_ratio"])
             else:
                 print(
