--- conflicted
+++ resolved
@@ -98,7 +98,6 @@
         nsec = len(self.r)
 
         # initialize variables
-<<<<<<< HEAD
         beam_z         = self.r
         beam_EA        = np.zeros(nsec)
         beam_EIxx      = np.zeros(nsec)
@@ -110,16 +109,6 @@
         beam_Tw_iner   = np.zeros(nsec)
         beam_X_tc      = np.zeros(nsec)
         beam_Y_tc      = np.zeros(nsec)
-=======
-        beam_z = self.r
-        beam_EA = np.zeros(nsec)
-        beam_EIxx = np.zeros(nsec)
-        beam_EIyy = np.zeros(nsec)
-        beam_EIxy = np.zeros(nsec)
-        beam_GJ = np.zeros(nsec)
-        beam_rhoA = np.zeros(nsec)
-        beam_rhoJ = np.zeros(nsec)
-        beam_Tw_iner = np.zeros(nsec)
         # AE = np.zeros(nsec)
         # DE = np.zeros(nsec)
         # EC = np.zeros(nsec)
@@ -127,7 +116,6 @@
         # x_ec = np.zeros(nsec)
         # y_ec = np.zeros(nsec)
 
->>>>>>> 3cbbd705
         beam_flap_iner = np.zeros(nsec)
         beam_edge_iner = np.zeros(nsec)
 
@@ -210,9 +198,6 @@
             self.x_ec_nose[i] = results[13] + self.leLoc[i]*self.chord[i]
             self.y_ec_nose[i] = results[12]  # switch b.c of coordinate system used
 
-<<<<<<< HEAD
-        return beam_EIxx, beam_EIyy, beam_GJ, beam_EA, beam_EIxy, beam_x_ec, beam_y_ec, beam_rhoA, beam_rhoJ, beam_Tw_iner, beam_flap_iner, beam_edge_iner, beam_X_tc, beam_Y_tc
-=======
             # xnode_pa       = xnode - self.leLoc[i]
             # theta_rad      = self.theta[i] * np.pi / 180.
 
@@ -265,8 +250,7 @@
 
         # np.savetxt('temp.txt', np.array([self.r, self.chord, self.leLoc, self.theta, beam_EIxx, beam_EIyy, beam_GJ, beam_rhoA, x_ec, y_ec, AE, EB, DE, EC]).T)
 
-        return beam_EIxx, beam_EIyy, beam_GJ, beam_EA, beam_EIxy, beam_x_ec, beam_y_ec, beam_rhoA, beam_rhoJ, beam_Tw_iner, beam_flap_iner, beam_edge_iner
->>>>>>> 3cbbd705
+        return beam_EIxx, beam_EIyy, beam_GJ, beam_EA, beam_EIxy, beam_x_ec, beam_y_ec, beam_rhoA, beam_rhoJ, beam_Tw_iner, beam_flap_iner, beam_edge_iner, beam_X_tc, beam_Y_tc
 
 
     def criticalStrainLocations(self, sector_idx_strain_ss, sector_idx_strain_ps):
