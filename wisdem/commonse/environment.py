#!/usr/bin/env python
# encoding: utf-8
"""
environment.py

Created by Andrew Ning on 2012-01-20.
Copyright (c) NREL. All rights reserved.
"""

from __future__ import print_function

<<<<<<< HEAD
=======
import sys
>>>>>>> e23cd45d
import math

import numpy as np
import openmdao.api as om
from scipy.optimize import brentq
<<<<<<< HEAD
from wisdem.commonse.constants import gravity
=======

from .constants import gravity
from .utilities import hstack, vstack
>>>>>>> e23cd45d

# TODO CHECK

# -----------------
#  Base Components
# -----------------


class WindBase(om.ExplicitComponent):
    """
    Base component for wind speed/direction

    Parameters
    ----------
    Uref : float, [m/s]
        reference wind speed (usually at hub height)
    zref : float, [m]
        corresponding reference height
    z : numpy array[npts], [m]
        'heights where wind speed should be computed
    z0 : float, [m]
        bottom of wind profile (height of ground/sea)

    Returns
    -------
    U : numpy array[npts], [m/s]
        magnitude of wind speed at each z location

    """

    def initialize(self):
        self.options.declare("nPoints")

    def setup(self):
        npts = self.options["nPoints"]

        self.add_input("Uref", 0.0, units="m/s")
        self.add_input("zref", 0.0, units="m")
        self.add_input("z", np.zeros(npts), units="m")
        self.add_input("z0", 0.0, units="m")

        self.add_output("U", np.zeros(npts), units="m/s")


class WaveBase(om.ExplicitComponent):
    """
    Base component for wave speed/direction

    Parameters
    ----------
    rho_water : float, [kg/m**3]
        water density
    z : numpy array[npts], [m]
        heights where wave speed should be computed
    z_surface : float, [m]
        vertical location of water surface
    z_floor : float, [m]
        vertical location of sea floor

    Returns
    -------
    U : numpy array[npts], [m/s]
        horizontal wave velocity at each z location
    W : numpy array[npts], [m/s]
        vertical wave velocity at each z location
    V : numpy array[npts], [m/s]
        total wave velocity at each z location
    A : numpy array[npts], [m/s**2]
        horizontal wave acceleration at each z location
    p : numpy array[npts], [N/m**2]
        pressure oscillation at each z location

    """

    def initialize(self):
        self.options.declare("nPoints")

    def setup(self):
        npts = self.options["nPoints"]

        self.add_input("rho_water", 0.0, units="kg/m**3")
        self.add_input("z", np.zeros(npts), units="m")
        self.add_input("z_surface", 0.0, units="m")
        self.add_input("z_floor", 0.0, units="m")

        self.add_output("U", np.zeros(npts), units="m/s")
        self.add_output("W", np.zeros(npts), units="m/s")
        self.add_output("V", np.zeros(npts), units="m/s")
        self.add_output("A", np.zeros(npts), units="m/s**2")
        self.add_output("p", np.zeros(npts), units="N/m**2")

    def compute(self, inputs, outputs):
        """default to no waves"""
        n = len(inputs["z"])
        outputs["U"] = np.zeros(n)
        outputs["W"] = np.zeros(n)
        outputs["V"] = np.zeros(n)
        outputs["A"] = np.zeros(n)
        outputs["p"] = np.zeros(n)
        # outputs['U0'] = 0.
        # outputs['A0'] = 0.


# -----------------------
#  Subclassed Components
# -----------------------


class PowerWind(WindBase):
    """
    Power-law profile wind.
    Any nodes must not cross z0, and if a node is at z0 it must stay at that point.
    Otherwise gradients crossing the boundary will be wrong.

    Parameters
    ----------
    Uref : float, [m/s]
        reference wind speed (usually at hub height)
    zref : float, [m]
        corresponding reference height
    z : numpy array[npts], [m]
        'heights where wind speed should be computed
    z0 : float, [m]
        bottom of wind profile (height of ground/sea)
    shearExp : float
        shear exponent

    Returns
    -------
    U : numpy array[npts], [m/s]
        magnitude of wind speed at each z location

    """

    def setup(self):
        super(PowerWind, self).setup()

        # parameters
        self.add_input("shearExp", 0.0)

        self.declare_partials("U", ["Uref", "z", "zref"])

    def compute(self, inputs, outputs):

        # rename
        z = inputs["z"]
        if isinstance(z, float) or isinstance(z, np.float_):
            z = np.array([z])
        zref = float(inputs["zref"])
        z0 = float(inputs["z0"])

        # velocity
        idx = z > z0
        outputs["U"] = np.zeros(self.options["nPoints"])
        outputs["U"][idx] = inputs["Uref"] * ((z[idx] - z0) / (zref - z0)) ** inputs["shearExp"]

        # # add small cubic spline to allow continuity in gradient
        # k = 0.01  # fraction of profile with cubic spline
        # zsmall = z0 + k*(zref - z0)

        # self.spline = CubicSpline(x1=z0, x2=zsmall, f1=0.0, f2=Uref*k**shearExp,
        #     g1=0.0, g2=Uref*k**shearExp*shearExp/(zsmall - z0))

        # idx = np.logical_and(z > z0, z < zsmall)
        # self.U[idx] = self.spline.eval(z[idx])

        # self.zsmall = zsmall
        # self.k = k

    def compute_partials(self, inputs, J):

        # rename
        z = inputs["z"]
        if isinstance(z, float) or isinstance(z, np.float_):
            z = np.array([z])
        zref = inputs["zref"]
        z0 = inputs["z0"]
        shearExp = inputs["shearExp"]
        idx = z > z0
        npts = self.options["nPoints"]

        U = np.zeros(npts)
        U[idx] = inputs["Uref"] * ((z[idx] - z0) / (zref - z0)) ** inputs["shearExp"]

        # gradients
        dU_dUref = np.zeros(npts)
        dU_dz = np.zeros(npts)
        dU_dzref = np.zeros(npts)

        dU_dUref[idx] = U[idx] / inputs["Uref"]
        dU_dz[idx] = U[idx] * shearExp / (z[idx] - z0)
        dU_dzref[idx] = -U[idx] * shearExp / (zref - z0)

        J["U", "Uref"] = dU_dUref
        J["U", "z"] = np.diag(dU_dz)
        J["U", "zref"] = dU_dzref
        # TODO still missing several partials? This is what was in the original code though...

        # # cubic spline region
        # idx = np.logical_and(z > z0, z < zsmall)

        # # d w.r.t z
        # dU_dz[idx] = self.spline.eval_deriv(z[idx])

        # # d w.r.t. Uref
        # df2_dUref = k**shearExp
        # dg2_dUref = k**shearExp*shearExp/(zsmall - z0)
        # dU_dUref[idx] = self.spline.eval_deriv_inputs(z[idx], 0.0, 0.0, 0.0, df2_dUref, 0.0, dg2_dUref)

        # # d w.r.t. zref
        # dx2_dzref = k
        # dg2_dzref = -Uref*k**shearExp*shearExp/k/(zref - z0)**2
        # dU_dzref[idx] = self.spline.eval_deriv_params(z[idx], 0.0, dx2_dzref, 0.0, 0.0, 0.0, dg2_dzref)


class LogWind(WindBase):
    """
    Logarithmic-profile wind

    Parameters
    ----------
    Uref : float, [m/s]
        reference wind speed (usually at hub height)
    zref : float, [m]
        corresponding reference height
    z : numpy array[npts], [m]
        'heights where wind speed should be computed
    z0 : float, [m]
        bottom of wind profile (height of ground/sea)
    z_roughness : float, [mm]
        surface roughness length

    Returns
    -------
    U : numpy array[npts], [m/s]
        magnitude of wind speed at each z location

    """

    def setup(self):
        super(LogWind, self).setup()

        # parameters
        self.add_input("z_roughness", 1e-3, units="mm")

        self.declare_partials("U", ["Uref", "z", "zref"])

    def compute(self, inputs, outputs):

        # rename
        z = inputs["z"]
        if isinstance(z, float) or isinstance(z, np.float_):
            z = np.array([z])
        zref = float(inputs["zref"])
        z0 = float(inputs["z0"])
        z_roughness = float(inputs["z_roughness"]) / 1e3  # convert to m

        # find velocity
        idx = np.where(z - z0 > z_roughness)[0]
        outputs["U"] = np.zeros_like(z)
        outputs["U"][idx] = inputs["Uref"] * np.log((z[idx] - z0) / z_roughness) / np.log((zref - z0) / z_roughness)

    def compute_partials(self, inputs, J):

        # rename
        z = inputs["z"]
        if isinstance(z, float) or isinstance(z, np.float_):
            z = np.array([z])
        zref = float(inputs["zref"])
        z0 = float(inputs["z0"])
        z_roughness = float(inputs["z_roughness"]) / 1e3
        Uref = float(inputs["Uref"])
        npts = self.options["nPoints"]

        dU_dUref = np.zeros(npts)
        dU_dz_diag = np.zeros(npts)
        dU_dzref = np.zeros(npts)

        idx = np.where(z - z0 > z_roughness)[0]
        lt = np.log((z[idx] - z0) / z_roughness)
        lb = np.log((zref - z0) / z_roughness)
        dU_dUref[idx] = lt / lb
        dU_dz_diag[idx] = Uref / lb / (z[idx] - z0)
        dU_dzref[idx] = -Uref * lt / np.log((zref - z0) / z_roughness) ** 2 / (zref - z0)

        J["U", "Uref"] = dU_dUref
        J["U", "z"] = np.diag(dU_dz_diag)
        J["U", "zref"] = dU_dzref


class LinearWaves(WaveBase):
    """
    Linear (Airy) wave theory

    Parameters
    ----------
    rho_water : float, [kg/m**3]
        water density
    z : numpy array[npts], [m]
        heights where wave speed should be computed
    z_surface : float, [m]
        vertical location of water surface
    z_floor : float, [m]
        vertical location of sea floor
    Hsig_wave : float, [m]
        Maximum wave height (crest-to-trough)
    Tsig_wave : float, [s]
        period of maximum wave height

    Returns
    -------
    U : numpy array[npts], [m/s]
        horizontal wave velocity at each z location
    W : numpy array[npts], [m/s]
        vertical wave velocity at each z location
    V : numpy array[npts], [m/s]
        total wave velocity at each z location
    A : numpy array[npts], [m/s**2]
        horizontal wave acceleration at each z location
    p : numpy array[npts], [N/m**2]
        pressure oscillation at each z location
    phase_speed : float, [m/s]
        Phase speed of wave

    """

    def setup(self):
        super(LinearWaves, self).setup()

        # variables
        self.add_input("Uc", 0.0, units="m/s", desc="mean current speed")

        # parameters
        self.add_input("Hsig_wave", 0.0, units="m")
        self.add_input("Tsig_wave", 0.0, units="s")

        # For Ansys AQWA connection
        self.add_output("phase_speed", val=0.0, units="m/s")

        self.declare_partials("U", ["Uc", "z"])
        self.declare_partials("V", ["Uc", "z"])
        self.declare_partials("W", ["Uc", "z"])
        self.declare_partials("A", ["Uc", "z"])
        self.declare_partials("p", ["Uc", "z"])

    def compute(self, inputs, outputs):
        super(LinearWaves, self).compute(inputs, outputs)

        # water depth
        z_floor = inputs["z_floor"]
        if z_floor > 0.0:
            z_floor *= -1.0
        d = inputs["z_surface"] - z_floor
        # Use zero entries if there is no depth and no water
        if d == 0.0:
            return

        # design wave height
        h = inputs["Hsig_wave"]

        # circular frequency
        omega = 2.0 * math.pi / inputs["Tsig_wave"]

        # compute wave number from dispersion relationship
        k = brentq(lambda k: omega ** 2 - gravity * k * math.tanh(d * k), 0, 1e3 * omega ** 2 / gravity)
        self.k = k
        outputs["phase_speed"] = omega / k

        # zero at surface
        z_rel = inputs["z"] - inputs["z_surface"]

        # Amplitude
        a = 0.5 * h

        # maximum velocity
        outputs["U"] = a * omega * np.cosh(k * (z_rel + d)) / np.sinh(k * d) + inputs["Uc"]
        outputs["W"] = -a * omega * np.sinh(k * (z_rel + d)) / np.sinh(k * d)
        outputs["V"] = np.sqrt(outputs["U"] ** 2.0 + outputs["W"] ** 2.0)
        # outputs['U0'] = a*omega*np.cosh(k*(0. + d))/np.sinh(k*d) + inputs['Uc']

        # acceleration
        outputs["A"] = (outputs["U"] - inputs["Uc"]) * omega
        # outputs['A0'] = (outputs['U0'] - inputs['Uc']) * omega

        # Pressure oscillation is just sum of static and dynamic contributions
        # Hydrostatic is simple rho * g * z
        # Dynamic is from standard solution to Airy (Potential Flow) Wave theory
        # Full pressure would also include standard dynamic head (0.5*rho*V^2)
        outputs["p"] = inputs["rho_water"] * gravity * (a * np.cosh(k * (z_rel + d)) / np.cosh(k * d) - z_rel)

        # check heights
        idx = np.logical_or(inputs["z"] < z_floor, inputs["z"] > inputs["z_surface"])
        outputs["U"][idx] = 0.0
        outputs["W"][idx] = 0.0
        outputs["V"][idx] = 0.0
        outputs["A"][idx] = 0.0
        outputs["p"][idx] = 0.0

    def compute_partials(self, inputs, J):
        outputs = {}
        self.compute(inputs, outputs)

        # rename
        z_floor = inputs["z_floor"]
        if z_floor > 0.0:
            z_floor *= -1.0
        z = inputs["z"]
        d = inputs["z_surface"] - z_floor
        h = inputs["Hsig_wave"]
        omega = 2.0 * math.pi / inputs["Tsig_wave"]
        k = self.k
        z_rel = z - inputs["z_surface"]

        # Amplitude
        a = 0.5 * h

        # derivatives
        dU_dz = h / 2.0 * omega * np.sinh(k * (z_rel + d)) / np.sinh(k * d) * k
        dU_dUc = np.ones_like(z)
        dW_dz = -h / 2.0 * omega * np.cosh(k * (z_rel + d)) / np.sinh(k * d) * k
        dV_dz = 0.5 / outputs["V"] * (2 * outputs["U"] * dU_dz + 2 * outputs["W"] * dW_dz)
        dV_dUc = 0.5 / outputs["V"] * (2 * outputs["U"] * dU_dUc)
        dA_dz = omega * dU_dz
        dA_dUc = 0.0  # omega*dU_dUc
        dp_dz = inputs["rho_water"] * gravity * (a * np.sinh(k * (z_rel + d)) * k / np.cosh(k * d) - 1.0)

        idx = np.logical_or(z < z_floor, z > inputs["z_surface"])
        dU_dz[idx] = 0.0
        dW_dz[idx] = 0.0
        dV_dz[idx] = 0.0
        dA_dz[idx] = 0.0
        dp_dz[idx] = 0.0
        dU_dUc[idx] = 0.0
        dV_dUc[idx] = 0.0

        # dU0 = np.zeros((1,npts))
        # dA0 = omega * dU0

        J["U", "z"] = np.diag(dU_dz)
        J["U", "Uc"] = dU_dUc
        J["W", "z"] = np.diag(dW_dz)
        J["W", "Uc"] = 0.0
        J["V", "z"] = np.diag(dV_dz)
        J["V", "Uc"] = 0.0
        J["A", "z"] = np.diag(dA_dz)
        J["A", "Uc"] = 0.0
        J["p", "z"] = np.diag(dp_dz)
        J["p", "Uc"] = 0.0
        # J['U0', 'z'] = dU0
        # J['U0', 'Uc'] = 1.0
        # J['A0', 'z'] = dA0
        # J['A0', 'Uc'] = 1.0


class TowerSoil(om.ExplicitComponent):
    """
    Soil stiffness method from Arya, Suresh C., Michael W. O'Neill, and George Pincus.
    Design of structures and foundations for vibrating machines. Gulf Pub Co, 1979.

    Parameters
    ----------
    d0 : float, [m]
        diameter of base of tower
    depth : float, [m]
        depth of foundation in the soil
    G : float, [Pa]
        shear modulus of soil
    nu : float
        Poisson's ratio of soil
    k_usr : numpy array[6], [N/m]
        User overrides of stiffness values. Use positive values and for rigid
        use np.inf. Order is x, theta_x, y, theta_y, z, theta_z

    Returns
    -------
    k : numpy array[6], [N/m]
        Spring stiffness (x, theta_x, y, theta_y, z, theta_z)
    """

    def initialize(self):
        self.options.declare("npts", default=1)

    def setup(self):
        npts = self.options["npts"]

        # variable
        self.add_input("d0", 1.0, units="m")
        self.add_input("depth", 0.0, units="m")

        # inputeter
        self.add_input("G", 140e6, units="Pa")
        self.add_input("nu", 0.4)
        self.add_input("k_usr", -1 * np.ones(6), units="N/m")

        self.add_output("z_k", np.zeros(npts), units="N/m")
        self.add_output("k", np.zeros((npts, 6)), units="N/m")

        self.declare_partials("k", ["d0", "depth"])

    def compute(self, inputs, outputs):

        G = inputs["G"]
        nu = inputs["nu"]
        h = np.linspace(inputs["depth"], 0.0, self.options["npts"])
        r0 = 0.5 * inputs["d0"]

        # vertical
        eta = 1.0 + 0.6 * (1.0 - nu) * h / r0
        k_z = 4 * G * r0 * eta / (1.0 - nu)

        # horizontal
        eta = 1.0 + 0.55 * (2.0 - nu) * h / r0
        k_x = 32.0 * (1.0 - nu) * G * r0 * eta / (7.0 - 8.0 * nu)

        # rocking
        eta = 1.0 + 1.2 * (1.0 - nu) * h / r0 + 0.2 * (2.0 - nu) * (h / r0) ** 3
        k_thetax = 8.0 * G * r0 ** 3 * eta / (3.0 * (1.0 - nu))

        # torsional
        k_phi = 16.0 * G * r0 ** 3 * np.ones(h.size) / 3.0

        outputs["k"] = np.c_[k_x, k_thetax, k_x, k_thetax, k_z, k_phi]
        outputs["z_k"] = -h
        ind = np.nonzero(inputs["k_usr"] >= 0.0)[0]
        outputs["k"][:, ind] = inputs["k_usr"][np.newaxis, ind]

    def compute_partials(self, inputs, J):

        G = inputs["G"]
        nu = inputs["nu"]
        h = np.linspace(inputs["depth"], 0.0, self.options["npts"])
        r0 = 0.5 * inputs["d0"]

        # vertical
        eta = 1.0 + 0.6 * (1.0 - nu) * h / r0
        deta_dr0 = -0.6 * (1.0 - nu) * h / r0 ** 2
        dkz_dr0 = 4 * G / (1.0 - nu) * (eta + r0 * deta_dr0)

        deta_dh = 0.6 * (1.0 - nu) / r0
        dkz_dh = 4 * G * r0 / (1.0 - nu) * deta_dh

        # horizontal
        eta = 1.0 + 0.55 * (2.0 - nu) * h / r0
        deta_dr0 = -0.55 * (2.0 - nu) * h / r0 ** 2
        dkx_dr0 = 32.0 * (1.0 - nu) * G / (7.0 - 8.0 * nu) * (eta + r0 * deta_dr0)

        deta_dh = 0.55 * (2.0 - nu) / r0
        dkx_dh = 32.0 * (1.0 - nu) * G * r0 / (7.0 - 8.0 * nu) * deta_dh

        # rocking
        eta = 1.0 + 1.2 * (1.0 - nu) * h / r0 + 0.2 * (2.0 - nu) * (h / r0) ** 3
        deta_dr0 = -1.2 * (1.0 - nu) * h / r0 ** 2 - 3 * 0.2 * (2.0 - nu) * (h / r0) ** 3 / r0
        dkthetax_dr0 = 8.0 * G / (3.0 * (1.0 - nu)) * (3 * r0 ** 2 * eta + r0 ** 3 * deta_dr0)

        deta_dh = 1.2 * (1.0 - nu) / r0 + 3 * 0.2 * (2.0 - nu) * (1.0 / r0) ** 3 * h ** 2
        dkthetax_dh = 8.0 * G * r0 ** 3 / (3.0 * (1.0 - nu)) * deta_dh

        # torsional
        dkphi_dr0 = 16.0 * G * 3 * r0 ** 2 / 3.0
        dkphi_dh = 0.0

        dk_dr0 = np.c_[dkx_dr0, dkthetax_dr0, dkx_dr0, dkthetax_dr0, dkz_dr0, dkphi_dr0]
        # dk_dr0[inputs['rigid']] = 0.0
        dk_dh = np.c_[dkx_dh, dkthetax_dh, dkx_dh, dkthetax_dh, dkz_dh, dkphi_dh]
        # dk_dh[inputs['rigid']] = 0.0

        J["k", "d0"] = 0.5 * dk_dr0
        J["k", "depth"] = dk_dh
        ind = np.nonzero(inputs["k_usr"] >= 0.0)[0]
        J["k", "d0"][:, ind] = 0.0
        J["k", "depth"][:, ind] = 0.0<|MERGE_RESOLUTION|>--- conflicted
+++ resolved
@@ -9,22 +9,10 @@
 
 from __future__ import print_function
 
-<<<<<<< HEAD
-=======
-import sys
->>>>>>> e23cd45d
-import math
-
 import numpy as np
 import openmdao.api as om
 from scipy.optimize import brentq
-<<<<<<< HEAD
 from wisdem.commonse.constants import gravity
-=======
-
-from .constants import gravity
-from .utilities import hstack, vstack
->>>>>>> e23cd45d
 
 # TODO CHECK
 
@@ -386,10 +374,10 @@
         h = inputs["Hsig_wave"]
 
         # circular frequency
-        omega = 2.0 * math.pi / inputs["Tsig_wave"]
+        omega = 2.0 * np.pi / inputs["Tsig_wave"]
 
         # compute wave number from dispersion relationship
-        k = brentq(lambda k: omega ** 2 - gravity * k * math.tanh(d * k), 0, 1e3 * omega ** 2 / gravity)
+        k = brentq(lambda k: omega ** 2 - gravity * k * np.tanh(d * k), 0, 1e3 * omega ** 2 / gravity)
         self.k = k
         outputs["phase_speed"] = omega / k
 
@@ -434,7 +422,7 @@
         z = inputs["z"]
         d = inputs["z_surface"] - z_floor
         h = inputs["Hsig_wave"]
-        omega = 2.0 * math.pi / inputs["Tsig_wave"]
+        omega = 2.0 * np.pi / inputs["Tsig_wave"]
         k = self.k
         z_rel = z - inputs["z_surface"]
 
