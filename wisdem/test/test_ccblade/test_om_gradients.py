import unittest
import os

import numpy as np

import openmdao.api as om
from openmdao.utils.assert_utils import assert_check_partials

from wisdem.ccblade.ccblade_component import CCBladeGeometry, \
    CCBladeLoads, AeroHubLoads, CCBladeTwist, CCBladeEvaluate
    

np.random.seed(314)

class Test(unittest.TestCase):

    def test_ccblade_geometry(self):
        n_span = 10
    
        prob = om.Problem()
    
        comp = CCBladeGeometry(n_span=n_span)
        prob.model.add_subsystem('comp', comp, promotes=['*'])
    
        prob.setup(force_alloc_complex=True)
        
        prob.set_val('Rtip', 80., units='m')
        prob.set_val('precurve_in', np.random.rand(n_span), units='m')
        prob.set_val('presweep_in', np.random.rand(n_span), units='m')
        prob.set_val('precone', 2.2, units='deg')
    
        prob.run_model()
    
        check = prob.check_partials(out_stream=None, compact_print=True, method='fd')
    
        assert_check_partials(check)
    
    def test_ccblade_loads(self):
        prob = om.Problem()
        
        # Load in airfoil and blade shape inputs for NREL 5MW
        npzfile = np.load(os.path.dirname(os.path.abspath(__file__)) + os.path.sep + 'smaller_dataset.npz', allow_pickle=True)
        
        n_span = npzfile['r'].size
        n_aoa = npzfile['aoa'].size
        n_Re = npzfile['Re'].size
<<<<<<< HEAD
            
        analysis_options = {}
        analysis_options['blade'] = {}
        analysis_options['blade']['n_span'] = n_span
        analysis_options['blade']['n_aoa'] = n_aoa
        analysis_options['blade']['n_Re'] = n_Re
        analysis_options['blade']['n_tab'] = 1
=======
    
        # parameters
        ivc.add_output('V_load', 12., units='m/s')
        ivc.add_output('Omega_load', 7.0, units='rpm')
        ivc.add_output('pitch_load', val=2.0, units='deg', desc='blade pitch setting')
        ivc.add_output('azimuth_load', val=3.0, units='deg', desc='blade azimuthal location')
    
        ivc.add_output('Rhub', 1., units='m')
        ivc.add_output('Rtip', 70., units='m')
        ivc.add_output('hub_height', 100., units='m')
        ivc.add_output('precone', 0., units='deg')
        ivc.add_output('tilt', 0., units='deg')
        ivc.add_output('yaw', 0., units='deg')
        ivc.add_output('precurve', np.zeros(n_span), units='m')
        ivc.add_output('precurveTip', 0., units='m')
    
        ivc.add_output('rho', 1.225, units='kg/m**3')
        ivc.add_output('mu', 1.81206e-5, units='kg/(m*s)')
        ivc.add_output('shearExp', 0.25)
        ivc.add_discrete_output('nBlades', 3)
        ivc.add_discrete_output('nSector', 4)
        ivc.add_discrete_output('tiploss', True)
        ivc.add_discrete_output('hubloss', True)
        ivc.add_discrete_output('wakerotation', True)
        ivc.add_discrete_output('usecd', True)
    
        modeling_options = {}
        modeling_options['blade'] = {}
        modeling_options['blade']['n_span'] = n_span
        modeling_options['blade']['n_aoa'] = n_aoa
        modeling_options['blade']['n_Re'] = n_Re
        modeling_options['blade']['n_tab'] = 1
>>>>>>> 972559f9
    
        n_span, n_aoa, n_Re, n_tab = np.moveaxis(npzfile['cl'][:,:,:,np.newaxis], 0, 1).shape
        modeling_options['airfoils'] = {}
        modeling_options['airfoils']['n_aoa'] = n_aoa
        modeling_options['airfoils']['n_Re'] = n_Re
        modeling_options['airfoils']['n_tab'] = n_tab
    
        comp = CCBladeLoads(modeling_options=modeling_options)
        prob.model.add_subsystem('comp', comp, promotes=['*'])
    
        prob.setup(force_alloc_complex=True)
        
        # Add some arbitrary inputs        
        prob.set_val('airfoils_aoa', npzfile['aoa'], units='deg')
        prob.set_val('airfoils_Re', npzfile['Re'])
        prob.set_val('airfoils_cl', np.moveaxis(npzfile['cl'][:,:,:,np.newaxis], 0, 1))
        prob.set_val('airfoils_cd', np.moveaxis(npzfile['cd'][:,:,:,np.newaxis], 0, 1))
        prob.set_val('airfoils_cm', np.moveaxis(npzfile['cm'][:,:,:,np.newaxis], 0, 1))
        prob.set_val('r', npzfile['r'], units='m')
        prob.set_val('chord', npzfile['chord'], units='m')
        prob.set_val('theta', npzfile['theta'], units='deg')
    

    
        # parameters
        prob.set_val('V_load', 12., units='m/s')
        prob.set_val('Omega_load', 7.0, units='rpm')
        prob.set_val('pitch_load', 2.0, units='deg')
        prob.set_val('azimuth_load', 3.0, units='deg')
    
        prob.set_val('Rhub', 1., units='m')
        prob.set_val('Rtip', 70., units='m')
        prob.set_val('hub_height', 100., units='m')
        prob.set_val('precone', 0., units='deg')
        prob.set_val('tilt', 0., units='deg')
        prob.set_val('yaw', 0., units='deg')
        prob.set_val('precurve', np.zeros(n_span), units='m')
        prob.set_val('precurveTip', 0., units='m')
    
        prob.set_val('rho', 1.225, units='kg/m**3')
        prob.set_val('mu', 1.81206e-5, units='kg/(m*s)')
        prob.set_val('shearExp', 0.25)
        prob.set_val('nBlades', 3)
        prob.set_val('nSector', 4)
        prob.set_val('tiploss', True)
        prob.set_val('hubloss', True)
        prob.set_val('wakerotation', True)
        prob.set_val('usecd', True)
    
        prob.run_model()
    
        check = prob.check_partials(out_stream=None, compact_print=True)
    
        # Manually filter some entries out of the assert_check_partials call.
        # Will want to add this functionality to OpenMDAO itself at some point.
        new_check = {}
        for comp_name in check:
            new_check[comp_name] = {}
            for (output_name, input_name) in check[comp_name]:
                if 'airfoil' not in input_name and 'rho' not in input_name and 'mu' not in input_name and 'shearExp' not in input_name:
                    new_check[comp_name][(output_name, input_name)] = check[comp_name][(output_name, input_name)]
    
        assert_check_partials(new_check, rtol=5e-5, atol=1e-4)
    
    def test_aero_hub_loads(self):
        """
        Right now this just compares fd to fd so it is not a meaningful test.
        However, it ensures that we have the derivatives set up in the component
        to actually be finite differenced.
        """
        prob = om.Problem()
    
        # Add some arbitrary inputs        
        # Load in airfoil and blade shape inputs for NREL 5MW
        npzfile = np.load(os.path.dirname(os.path.abspath(__file__)) + os.path.sep + 'smaller_dataset.npz', allow_pickle=True)
        n_span = npzfile['r'].size
        n_aoa = npzfile['aoa'].size
        n_Re = npzfile['Re'].size
    
<<<<<<< HEAD
        analysis_options = {}
        analysis_options['blade'] = {}
        analysis_options['blade']['n_span'] = n_span
        analysis_options['blade']['n_aoa'] = n_aoa
        analysis_options['blade']['n_Re'] = n_Re
        analysis_options['blade']['n_tab'] = 1
=======
        # parameters
        ivc.add_output('V_load', 12., units='m/s')
        ivc.add_output('Omega_load', 7.0, units='rpm')
        ivc.add_output('pitch_load', val=2.0, units='deg', desc='blade pitch setting')
    
        ivc.add_output('Rhub', 1., units='m')
        ivc.add_output('Rtip', 70., units='m')
        ivc.add_output('hub_height', 100., units='m')
        ivc.add_output('precone', 0., units='deg')
        ivc.add_output('tilt', 0., units='deg')
        ivc.add_output('yaw', 0., units='deg')
        ivc.add_output('precurve', np.zeros(n_span), units='m')
        ivc.add_output('precurveTip', 0., units='m')
    
        ivc.add_output('rho', 1.225, units='kg/m**3')
        ivc.add_output('mu', 1.81206e-5, units='kg/(m*s)')
        ivc.add_output('shearExp', 0.25)
        ivc.add_discrete_output('nBlades', 3)
        ivc.add_discrete_output('nSector', 4)
        ivc.add_discrete_output('tiploss', True)
        ivc.add_discrete_output('hubloss', True)
        ivc.add_discrete_output('wakerotation', True)
        ivc.add_discrete_output('usecd', True)
    
        modeling_options = {}
        modeling_options['blade'] = {}
        modeling_options['blade']['n_span'] = n_span
        modeling_options['blade']['n_aoa'] = n_aoa
        modeling_options['blade']['n_Re'] = n_Re
        modeling_options['blade']['n_tab'] = 1
>>>>>>> 972559f9
    
        modeling_options['assembly'] = {}
        modeling_options['assembly']['number_of_blades'] = 3
    
        n_span, n_aoa, n_Re, n_tab = np.moveaxis(npzfile['cl'][:,:,:,np.newaxis], 0, 1).shape
        modeling_options['airfoils'] = {}
        modeling_options['airfoils']['n_aoa'] = n_aoa
        modeling_options['airfoils']['n_Re'] = n_Re
        modeling_options['airfoils']['n_tab'] = n_tab
    
        comp = AeroHubLoads(modeling_options=modeling_options)
        prob.model.add_subsystem('comp', comp, promotes=['*'])
    
        prob.setup(force_alloc_complex=True)

        prob.set_val('airfoils_aoa', npzfile['aoa'], units='deg')
        prob.set_val('airfoils_Re', npzfile['Re'])
        prob.set_val('airfoils_cl', np.moveaxis(npzfile['cl'][:,:,:,np.newaxis], 0, 1))
        prob.set_val('airfoils_cd', np.moveaxis(npzfile['cd'][:,:,:,np.newaxis], 0, 1))
        prob.set_val('airfoils_cm', np.moveaxis(npzfile['cm'][:,:,:,np.newaxis], 0, 1))
        prob.set_val('r', npzfile['r'], units='m')
        prob.set_val('chord', npzfile['chord'], units='m')
        prob.set_val('theta', npzfile['theta'], units='deg')

        # parameters
        prob.set_val('V_load', 12., units='m/s')
        prob.set_val('Omega_load', 7.0, units='rpm')
        prob.set_val('pitch_load', 2.0, units='deg')

        prob.set_val('Rhub', 1., units='m')
        prob.set_val('Rtip', 70., units='m')
        prob.set_val('hub_height', 100., units='m')
        prob.set_val('precone', 0., units='deg')
        prob.set_val('tilt', 0., units='deg')
        prob.set_val('yaw', 0., units='deg')
        prob.set_val('precurve', np.zeros(n_span), units='m')
        prob.set_val('precurveTip', 0., units='m')

        prob.set_val('rho', 1.225, units='kg/m**3')
        prob.set_val('mu', 1.81206e-5, units='kg/(m*s)')
        prob.set_val('shearExp', 0.25)
        prob.set_val('nBlades', 3)
        prob.set_val('tiploss', True)
        prob.set_val('hubloss', True)
        prob.set_val('wakerotation', True)
        prob.set_val('usecd', True)
    
        prob.run_model()
    
        check = prob.check_partials(out_stream=None, compact_print=True)
    
        # Manually filter some entries out of the assert_check_partials call.
        # Will want to add this functionality to OpenMDAO itself at some point.
        new_check = {}
        for comp_name in check:
            new_check[comp_name] = {}
            for (output_name, input_name) in check[comp_name]:
                if 'airfoil' not in input_name and 'rho' not in input_name and 'mu' not in input_name and 'shearExp' not in input_name:
                    new_check[comp_name][(output_name, input_name)] = check[comp_name][(output_name, input_name)]
    
        assert_check_partials(new_check)  #, rtol=5e-5, atol=1e-4)
    
    def test_ccblade_twist(self):
        """
        Right now this just compares fd to fd so it is not a meaningful test.
        However, it ensures that we have the derivatives set up in the component
        to actually be finite differenced.
        """
        prob = om.Problem()
    
        # Add some arbitrary inputs        
        # Load in airfoil and blade shape inputs for NREL 5MW
        npzfile = np.load(os.path.dirname(os.path.abspath(__file__)) + os.path.sep + 'smaller_dataset.npz', allow_pickle=True)
        n_span = npzfile['r'].size
        n_aoa = npzfile['aoa'].size
        n_Re = npzfile['Re'].size
        
        
    
        modeling_options = {}
        modeling_options['blade'] = {}
        modeling_options['blade']['n_span'] = n_span
        modeling_options['blade']['n_aoa'] = n_aoa
        modeling_options['blade']['n_Re'] = n_Re
        modeling_options['blade']['n_tab'] = 1
    
        modeling_options['assembly'] = {}
        modeling_options['assembly']['number_of_blades'] = 3
    
        n_span, n_aoa, n_Re, n_tab = np.moveaxis(npzfile['cl'][:,:,:,np.newaxis], 0, 1).shape
        modeling_options['airfoils'] = {}
        modeling_options['airfoils']['n_aoa'] = n_aoa
        modeling_options['airfoils']['n_Re'] = n_Re
        modeling_options['airfoils']['n_tab'] = n_tab
    
        opt_options = {}
        opt_options['optimization_variables'] = {}
        opt_options['optimization_variables']['blade'] = {}
        opt_options['optimization_variables']['blade']['aero_shape'] = {}
        opt_options['optimization_variables']['blade']['aero_shape']['chord'] = {}
        opt_options['optimization_variables']['blade']['aero_shape']['chord']['n_opt'] = 8
        opt_options['optimization_variables']['blade']['aero_shape']['twist'] = {}
        opt_options['optimization_variables']['blade']['aero_shape']['twist']['n_opt'] = 8
        opt_options['optimization_variables']['blade']['aero_shape']['twist']['inverse'] = False
        opt_options['constraints'] = {}
        opt_options['constraints']['blade'] = {}
        opt_options['constraints']['blade']['stall'] = {}
        opt_options['constraints']['blade']['stall']['margin'] =  0.05233        
    
        comp = CCBladeTwist(modeling_options=modeling_options, opt_options=opt_options)
        prob.model.add_subsystem('comp', comp, promotes=['*'])
    
        prob.setup(force_alloc_complex=True)
        
        prob.set_val('airfoils_aoa', npzfile['aoa'], units='deg')
        prob.set_val('airfoils_Re', npzfile['Re'])
        prob.set_val('airfoils_cl', np.moveaxis(npzfile['cl'][:,:,:,np.newaxis], 0, 1))
        prob.set_val('airfoils_cd', np.moveaxis(npzfile['cd'][:,:,:,np.newaxis], 0, 1))
        prob.set_val('airfoils_cm', np.moveaxis(npzfile['cm'][:,:,:,np.newaxis], 0, 1))
        prob.set_val('r', npzfile['r'], units='m')
        prob.set_val('chord', npzfile['chord'], units='m')
    
        prob.set_val('Rhub', 1., units='m')
        prob.set_val('Rtip', 70., units='m')
        prob.set_val('hub_height', 100., units='m')
        prob.set_val('precone', 0., units='deg')
        prob.set_val('tilt', 0., units='deg')
        prob.set_val('yaw', 0., units='deg')
        prob.set_val('precurve', np.zeros(n_span), units='m')
        prob.set_val('precurveTip', 0., units='m')
    
        prob.set_val('rho', 1.225, units='kg/m**3')
        prob.set_val('mu', 1.81206e-5, units='kg/(m*s)')
        prob.set_val('shearExp', 0.25)
        prob.set_val('nBlades', 3)
        prob.set_val('nSector', 4)
        prob.set_val('tiploss', True)
        prob.set_val('hubloss', True)
        prob.set_val('wakerotation', True)
        prob.set_val('usecd', True)
    
        prob.run_model()
    
        check = prob.check_partials(out_stream=None, compact_print=True)
    
        # Manually filter some entries out of the assert_check_partials call.
        # Will want to add this functionality to OpenMDAO itself at some point.
        new_check = {}
        for comp_name in check:
            new_check[comp_name] = {}
            for (output_name, input_name) in check[comp_name]:
                if 'airfoil' not in input_name and 'rho' not in input_name and 'mu' not in input_name and 'shearExp' not in input_name:
                    new_check[comp_name][(output_name, input_name)] = check[comp_name][(output_name, input_name)]
    
        assert_check_partials(new_check)  #, rtol=5e-5, atol=1e-4)
        
    def test_ccblade_standalone(self):
        """
        """
        prob = om.Problem()
    
        # Add some arbitrary inputs        
        # Load in airfoil and blade shape inputs for NREL 5MW
        npzfile = np.load(os.path.dirname(os.path.abspath(__file__)) + os.path.sep + 'smaller_dataset.npz', allow_pickle=True)
        n_span = npzfile['r'].size
        n_aoa = npzfile['aoa'].size
        n_Re = npzfile['Re'].size
    

    
        modeling_options = {}
        modeling_options['blade'] = {}
        modeling_options['blade']['n_span'] = n_span
        modeling_options['blade']['n_aoa'] = n_aoa
        modeling_options['blade']['n_Re'] = n_Re
        modeling_options['blade']['n_tab'] = 1
    
        modeling_options['assembly'] = {}
        modeling_options['assembly']['number_of_blades'] = 3
    
        n_span, n_aoa, n_Re, n_tab = np.moveaxis(npzfile['cl'][:,:,:,np.newaxis], 0, 1).shape
        modeling_options['airfoils'] = {}
        modeling_options['airfoils']['n_aoa'] = n_aoa
        modeling_options['airfoils']['n_Re'] = n_Re
        modeling_options['airfoils']['n_tab'] = n_tab
    
        comp = CCBladeEvaluate(modeling_options=modeling_options)
        prob.model.add_subsystem('comp', comp, promotes=['*'])
    
        prob.setup(force_alloc_complex=True)
        
        prob.set_val('airfoils_aoa', npzfile['aoa'], units='deg')
        prob.set_val('airfoils_Re', npzfile['Re'])
        prob.set_val('airfoils_cl', np.moveaxis(npzfile['cl'][:,:,:,np.newaxis], 0, 1))
        prob.set_val('airfoils_cd', np.moveaxis(npzfile['cd'][:,:,:,np.newaxis], 0, 1))
        prob.set_val('airfoils_cm', np.moveaxis(npzfile['cm'][:,:,:,np.newaxis], 0, 1))
        prob.set_val('r', npzfile['r'], units='m')
        prob.set_val('chord', npzfile['chord'], units='m')
        prob.set_val('theta', npzfile['theta'], units='deg')

        # parameters
        prob.set_val('V_load', 12., units='m/s')
        prob.set_val('Omega_load', 7.0, units='rpm')
        prob.set_val('pitch_load', 0.5, units='deg')
    
        prob.set_val('Rhub', 1., units='m')
        prob.set_val('Rtip', 70., units='m')
        prob.set_val('hub_height', 100., units='m')
        prob.set_val('precone', 0.1, units='deg')
        prob.set_val('tilt', 0.2, units='deg')
        prob.set_val('yaw', 0.2, units='deg')
        prob.set_val('precurve', np.ones(n_span), units='m')
        prob.set_val('precurveTip', 0.1, units='m')
    
        prob.set_val('rho', 1.225, units='kg/m**3')
        prob.set_val('mu', 1.81206e-5, units='kg/(m*s)')
        prob.set_val('shearExp', 0.25)
        prob.set_val('nBlades', 3)
        prob.set_val('nSector', 4)
        prob.set_val('tiploss', True)
        prob.set_val('hubloss', True)
        prob.set_val('wakerotation', True)
        prob.set_val('usecd', True)
    
        prob.run_model()
    
        check = prob.check_partials(out_stream=None, compact_print=True)
    
        # Manually filter some entries out of the assert_check_partials call.
        # Will want to add this functionality to OpenMDAO itself at some point.
        new_check = {}
        for comp_name in check:
            new_check[comp_name] = {}
            for (output_name, input_name) in check[comp_name]:
                if 'airfoil' not in input_name and 'rho' not in input_name and 'mu' not in input_name and 'shearExp' not in input_name:
                    new_check[comp_name][(output_name, input_name)] = check[comp_name][(output_name, input_name)]
    
        assert_check_partials(new_check, rtol=5e-5, atol=1e-1)
                
        
def suite():
    suite = unittest.TestSuite()
    suite.addTest(unittest.makeSuite(Test))
    return suite

if __name__ == '__main__':
    unittest.TextTestRunner().run(suite())
<|MERGE_RESOLUTION|>--- conflicted
+++ resolved
@@ -1,453 +1,385 @@
-import unittest
-import os
-
-import numpy as np
-
-import openmdao.api as om
-from openmdao.utils.assert_utils import assert_check_partials
-
-from wisdem.ccblade.ccblade_component import CCBladeGeometry, \
-    CCBladeLoads, AeroHubLoads, CCBladeTwist, CCBladeEvaluate
-    
-
-np.random.seed(314)
-
-class Test(unittest.TestCase):
-
-    def test_ccblade_geometry(self):
-        n_span = 10
-    
-        prob = om.Problem()
-    
-        comp = CCBladeGeometry(n_span=n_span)
-        prob.model.add_subsystem('comp', comp, promotes=['*'])
-    
-        prob.setup(force_alloc_complex=True)
-        
-        prob.set_val('Rtip', 80., units='m')
-        prob.set_val('precurve_in', np.random.rand(n_span), units='m')
-        prob.set_val('presweep_in', np.random.rand(n_span), units='m')
-        prob.set_val('precone', 2.2, units='deg')
-    
-        prob.run_model()
-    
-        check = prob.check_partials(out_stream=None, compact_print=True, method='fd')
-    
-        assert_check_partials(check)
-    
-    def test_ccblade_loads(self):
-        prob = om.Problem()
-        
-        # Load in airfoil and blade shape inputs for NREL 5MW
-        npzfile = np.load(os.path.dirname(os.path.abspath(__file__)) + os.path.sep + 'smaller_dataset.npz', allow_pickle=True)
-        
-        n_span = npzfile['r'].size
-        n_aoa = npzfile['aoa'].size
-        n_Re = npzfile['Re'].size
-<<<<<<< HEAD
-            
-        analysis_options = {}
-        analysis_options['blade'] = {}
-        analysis_options['blade']['n_span'] = n_span
-        analysis_options['blade']['n_aoa'] = n_aoa
-        analysis_options['blade']['n_Re'] = n_Re
-        analysis_options['blade']['n_tab'] = 1
-=======
-    
-        # parameters
-        ivc.add_output('V_load', 12., units='m/s')
-        ivc.add_output('Omega_load', 7.0, units='rpm')
-        ivc.add_output('pitch_load', val=2.0, units='deg', desc='blade pitch setting')
-        ivc.add_output('azimuth_load', val=3.0, units='deg', desc='blade azimuthal location')
-    
-        ivc.add_output('Rhub', 1., units='m')
-        ivc.add_output('Rtip', 70., units='m')
-        ivc.add_output('hub_height', 100., units='m')
-        ivc.add_output('precone', 0., units='deg')
-        ivc.add_output('tilt', 0., units='deg')
-        ivc.add_output('yaw', 0., units='deg')
-        ivc.add_output('precurve', np.zeros(n_span), units='m')
-        ivc.add_output('precurveTip', 0., units='m')
-    
-        ivc.add_output('rho', 1.225, units='kg/m**3')
-        ivc.add_output('mu', 1.81206e-5, units='kg/(m*s)')
-        ivc.add_output('shearExp', 0.25)
-        ivc.add_discrete_output('nBlades', 3)
-        ivc.add_discrete_output('nSector', 4)
-        ivc.add_discrete_output('tiploss', True)
-        ivc.add_discrete_output('hubloss', True)
-        ivc.add_discrete_output('wakerotation', True)
-        ivc.add_discrete_output('usecd', True)
-    
-        modeling_options = {}
-        modeling_options['blade'] = {}
-        modeling_options['blade']['n_span'] = n_span
-        modeling_options['blade']['n_aoa'] = n_aoa
-        modeling_options['blade']['n_Re'] = n_Re
-        modeling_options['blade']['n_tab'] = 1
->>>>>>> 972559f9
-    
-        n_span, n_aoa, n_Re, n_tab = np.moveaxis(npzfile['cl'][:,:,:,np.newaxis], 0, 1).shape
-        modeling_options['airfoils'] = {}
-        modeling_options['airfoils']['n_aoa'] = n_aoa
-        modeling_options['airfoils']['n_Re'] = n_Re
-        modeling_options['airfoils']['n_tab'] = n_tab
-    
-        comp = CCBladeLoads(modeling_options=modeling_options)
-        prob.model.add_subsystem('comp', comp, promotes=['*'])
-    
-        prob.setup(force_alloc_complex=True)
-        
-        # Add some arbitrary inputs        
-        prob.set_val('airfoils_aoa', npzfile['aoa'], units='deg')
-        prob.set_val('airfoils_Re', npzfile['Re'])
-        prob.set_val('airfoils_cl', np.moveaxis(npzfile['cl'][:,:,:,np.newaxis], 0, 1))
-        prob.set_val('airfoils_cd', np.moveaxis(npzfile['cd'][:,:,:,np.newaxis], 0, 1))
-        prob.set_val('airfoils_cm', np.moveaxis(npzfile['cm'][:,:,:,np.newaxis], 0, 1))
-        prob.set_val('r', npzfile['r'], units='m')
-        prob.set_val('chord', npzfile['chord'], units='m')
-        prob.set_val('theta', npzfile['theta'], units='deg')
-    
-
-    
-        # parameters
-        prob.set_val('V_load', 12., units='m/s')
-        prob.set_val('Omega_load', 7.0, units='rpm')
-        prob.set_val('pitch_load', 2.0, units='deg')
-        prob.set_val('azimuth_load', 3.0, units='deg')
-    
-        prob.set_val('Rhub', 1., units='m')
-        prob.set_val('Rtip', 70., units='m')
-        prob.set_val('hub_height', 100., units='m')
-        prob.set_val('precone', 0., units='deg')
-        prob.set_val('tilt', 0., units='deg')
-        prob.set_val('yaw', 0., units='deg')
-        prob.set_val('precurve', np.zeros(n_span), units='m')
-        prob.set_val('precurveTip', 0., units='m')
-    
-        prob.set_val('rho', 1.225, units='kg/m**3')
-        prob.set_val('mu', 1.81206e-5, units='kg/(m*s)')
-        prob.set_val('shearExp', 0.25)
-        prob.set_val('nBlades', 3)
-        prob.set_val('nSector', 4)
-        prob.set_val('tiploss', True)
-        prob.set_val('hubloss', True)
-        prob.set_val('wakerotation', True)
-        prob.set_val('usecd', True)
-    
-        prob.run_model()
-    
-        check = prob.check_partials(out_stream=None, compact_print=True)
-    
-        # Manually filter some entries out of the assert_check_partials call.
-        # Will want to add this functionality to OpenMDAO itself at some point.
-        new_check = {}
-        for comp_name in check:
-            new_check[comp_name] = {}
-            for (output_name, input_name) in check[comp_name]:
-                if 'airfoil' not in input_name and 'rho' not in input_name and 'mu' not in input_name and 'shearExp' not in input_name:
-                    new_check[comp_name][(output_name, input_name)] = check[comp_name][(output_name, input_name)]
-    
-        assert_check_partials(new_check, rtol=5e-5, atol=1e-4)
-    
-    def test_aero_hub_loads(self):
-        """
-        Right now this just compares fd to fd so it is not a meaningful test.
-        However, it ensures that we have the derivatives set up in the component
-        to actually be finite differenced.
-        """
-        prob = om.Problem()
-    
-        # Add some arbitrary inputs        
-        # Load in airfoil and blade shape inputs for NREL 5MW
-        npzfile = np.load(os.path.dirname(os.path.abspath(__file__)) + os.path.sep + 'smaller_dataset.npz', allow_pickle=True)
-        n_span = npzfile['r'].size
-        n_aoa = npzfile['aoa'].size
-        n_Re = npzfile['Re'].size
-    
-<<<<<<< HEAD
-        analysis_options = {}
-        analysis_options['blade'] = {}
-        analysis_options['blade']['n_span'] = n_span
-        analysis_options['blade']['n_aoa'] = n_aoa
-        analysis_options['blade']['n_Re'] = n_Re
-        analysis_options['blade']['n_tab'] = 1
-=======
-        # parameters
-        ivc.add_output('V_load', 12., units='m/s')
-        ivc.add_output('Omega_load', 7.0, units='rpm')
-        ivc.add_output('pitch_load', val=2.0, units='deg', desc='blade pitch setting')
-    
-        ivc.add_output('Rhub', 1., units='m')
-        ivc.add_output('Rtip', 70., units='m')
-        ivc.add_output('hub_height', 100., units='m')
-        ivc.add_output('precone', 0., units='deg')
-        ivc.add_output('tilt', 0., units='deg')
-        ivc.add_output('yaw', 0., units='deg')
-        ivc.add_output('precurve', np.zeros(n_span), units='m')
-        ivc.add_output('precurveTip', 0., units='m')
-    
-        ivc.add_output('rho', 1.225, units='kg/m**3')
-        ivc.add_output('mu', 1.81206e-5, units='kg/(m*s)')
-        ivc.add_output('shearExp', 0.25)
-        ivc.add_discrete_output('nBlades', 3)
-        ivc.add_discrete_output('nSector', 4)
-        ivc.add_discrete_output('tiploss', True)
-        ivc.add_discrete_output('hubloss', True)
-        ivc.add_discrete_output('wakerotation', True)
-        ivc.add_discrete_output('usecd', True)
-    
-        modeling_options = {}
-        modeling_options['blade'] = {}
-        modeling_options['blade']['n_span'] = n_span
-        modeling_options['blade']['n_aoa'] = n_aoa
-        modeling_options['blade']['n_Re'] = n_Re
-        modeling_options['blade']['n_tab'] = 1
->>>>>>> 972559f9
-    
-        modeling_options['assembly'] = {}
-        modeling_options['assembly']['number_of_blades'] = 3
-    
-        n_span, n_aoa, n_Re, n_tab = np.moveaxis(npzfile['cl'][:,:,:,np.newaxis], 0, 1).shape
-        modeling_options['airfoils'] = {}
-        modeling_options['airfoils']['n_aoa'] = n_aoa
-        modeling_options['airfoils']['n_Re'] = n_Re
-        modeling_options['airfoils']['n_tab'] = n_tab
-    
-        comp = AeroHubLoads(modeling_options=modeling_options)
-        prob.model.add_subsystem('comp', comp, promotes=['*'])
-    
-        prob.setup(force_alloc_complex=True)
-
-        prob.set_val('airfoils_aoa', npzfile['aoa'], units='deg')
-        prob.set_val('airfoils_Re', npzfile['Re'])
-        prob.set_val('airfoils_cl', np.moveaxis(npzfile['cl'][:,:,:,np.newaxis], 0, 1))
-        prob.set_val('airfoils_cd', np.moveaxis(npzfile['cd'][:,:,:,np.newaxis], 0, 1))
-        prob.set_val('airfoils_cm', np.moveaxis(npzfile['cm'][:,:,:,np.newaxis], 0, 1))
-        prob.set_val('r', npzfile['r'], units='m')
-        prob.set_val('chord', npzfile['chord'], units='m')
-        prob.set_val('theta', npzfile['theta'], units='deg')
-
-        # parameters
-        prob.set_val('V_load', 12., units='m/s')
-        prob.set_val('Omega_load', 7.0, units='rpm')
-        prob.set_val('pitch_load', 2.0, units='deg')
-
-        prob.set_val('Rhub', 1., units='m')
-        prob.set_val('Rtip', 70., units='m')
-        prob.set_val('hub_height', 100., units='m')
-        prob.set_val('precone', 0., units='deg')
-        prob.set_val('tilt', 0., units='deg')
-        prob.set_val('yaw', 0., units='deg')
-        prob.set_val('precurve', np.zeros(n_span), units='m')
-        prob.set_val('precurveTip', 0., units='m')
-
-        prob.set_val('rho', 1.225, units='kg/m**3')
-        prob.set_val('mu', 1.81206e-5, units='kg/(m*s)')
-        prob.set_val('shearExp', 0.25)
-        prob.set_val('nBlades', 3)
-        prob.set_val('tiploss', True)
-        prob.set_val('hubloss', True)
-        prob.set_val('wakerotation', True)
-        prob.set_val('usecd', True)
-    
-        prob.run_model()
-    
-        check = prob.check_partials(out_stream=None, compact_print=True)
-    
-        # Manually filter some entries out of the assert_check_partials call.
-        # Will want to add this functionality to OpenMDAO itself at some point.
-        new_check = {}
-        for comp_name in check:
-            new_check[comp_name] = {}
-            for (output_name, input_name) in check[comp_name]:
-                if 'airfoil' not in input_name and 'rho' not in input_name and 'mu' not in input_name and 'shearExp' not in input_name:
-                    new_check[comp_name][(output_name, input_name)] = check[comp_name][(output_name, input_name)]
-    
-        assert_check_partials(new_check)  #, rtol=5e-5, atol=1e-4)
-    
-    def test_ccblade_twist(self):
-        """
-        Right now this just compares fd to fd so it is not a meaningful test.
-        However, it ensures that we have the derivatives set up in the component
-        to actually be finite differenced.
-        """
-        prob = om.Problem()
-    
-        # Add some arbitrary inputs        
-        # Load in airfoil and blade shape inputs for NREL 5MW
-        npzfile = np.load(os.path.dirname(os.path.abspath(__file__)) + os.path.sep + 'smaller_dataset.npz', allow_pickle=True)
-        n_span = npzfile['r'].size
-        n_aoa = npzfile['aoa'].size
-        n_Re = npzfile['Re'].size
-        
-        
-    
-        modeling_options = {}
-        modeling_options['blade'] = {}
-        modeling_options['blade']['n_span'] = n_span
-        modeling_options['blade']['n_aoa'] = n_aoa
-        modeling_options['blade']['n_Re'] = n_Re
-        modeling_options['blade']['n_tab'] = 1
-    
-        modeling_options['assembly'] = {}
-        modeling_options['assembly']['number_of_blades'] = 3
-    
-        n_span, n_aoa, n_Re, n_tab = np.moveaxis(npzfile['cl'][:,:,:,np.newaxis], 0, 1).shape
-        modeling_options['airfoils'] = {}
-        modeling_options['airfoils']['n_aoa'] = n_aoa
-        modeling_options['airfoils']['n_Re'] = n_Re
-        modeling_options['airfoils']['n_tab'] = n_tab
-    
-        opt_options = {}
-        opt_options['optimization_variables'] = {}
-        opt_options['optimization_variables']['blade'] = {}
-        opt_options['optimization_variables']['blade']['aero_shape'] = {}
-        opt_options['optimization_variables']['blade']['aero_shape']['chord'] = {}
-        opt_options['optimization_variables']['blade']['aero_shape']['chord']['n_opt'] = 8
-        opt_options['optimization_variables']['blade']['aero_shape']['twist'] = {}
-        opt_options['optimization_variables']['blade']['aero_shape']['twist']['n_opt'] = 8
-        opt_options['optimization_variables']['blade']['aero_shape']['twist']['inverse'] = False
-        opt_options['constraints'] = {}
-        opt_options['constraints']['blade'] = {}
-        opt_options['constraints']['blade']['stall'] = {}
-        opt_options['constraints']['blade']['stall']['margin'] =  0.05233        
-    
-        comp = CCBladeTwist(modeling_options=modeling_options, opt_options=opt_options)
-        prob.model.add_subsystem('comp', comp, promotes=['*'])
-    
-        prob.setup(force_alloc_complex=True)
-        
-        prob.set_val('airfoils_aoa', npzfile['aoa'], units='deg')
-        prob.set_val('airfoils_Re', npzfile['Re'])
-        prob.set_val('airfoils_cl', np.moveaxis(npzfile['cl'][:,:,:,np.newaxis], 0, 1))
-        prob.set_val('airfoils_cd', np.moveaxis(npzfile['cd'][:,:,:,np.newaxis], 0, 1))
-        prob.set_val('airfoils_cm', np.moveaxis(npzfile['cm'][:,:,:,np.newaxis], 0, 1))
-        prob.set_val('r', npzfile['r'], units='m')
-        prob.set_val('chord', npzfile['chord'], units='m')
-    
-        prob.set_val('Rhub', 1., units='m')
-        prob.set_val('Rtip', 70., units='m')
-        prob.set_val('hub_height', 100., units='m')
-        prob.set_val('precone', 0., units='deg')
-        prob.set_val('tilt', 0., units='deg')
-        prob.set_val('yaw', 0., units='deg')
-        prob.set_val('precurve', np.zeros(n_span), units='m')
-        prob.set_val('precurveTip', 0., units='m')
-    
-        prob.set_val('rho', 1.225, units='kg/m**3')
-        prob.set_val('mu', 1.81206e-5, units='kg/(m*s)')
-        prob.set_val('shearExp', 0.25)
-        prob.set_val('nBlades', 3)
-        prob.set_val('nSector', 4)
-        prob.set_val('tiploss', True)
-        prob.set_val('hubloss', True)
-        prob.set_val('wakerotation', True)
-        prob.set_val('usecd', True)
-    
-        prob.run_model()
-    
-        check = prob.check_partials(out_stream=None, compact_print=True)
-    
-        # Manually filter some entries out of the assert_check_partials call.
-        # Will want to add this functionality to OpenMDAO itself at some point.
-        new_check = {}
-        for comp_name in check:
-            new_check[comp_name] = {}
-            for (output_name, input_name) in check[comp_name]:
-                if 'airfoil' not in input_name and 'rho' not in input_name and 'mu' not in input_name and 'shearExp' not in input_name:
-                    new_check[comp_name][(output_name, input_name)] = check[comp_name][(output_name, input_name)]
-    
-        assert_check_partials(new_check)  #, rtol=5e-5, atol=1e-4)
-        
-    def test_ccblade_standalone(self):
-        """
-        """
-        prob = om.Problem()
-    
-        # Add some arbitrary inputs        
-        # Load in airfoil and blade shape inputs for NREL 5MW
-        npzfile = np.load(os.path.dirname(os.path.abspath(__file__)) + os.path.sep + 'smaller_dataset.npz', allow_pickle=True)
-        n_span = npzfile['r'].size
-        n_aoa = npzfile['aoa'].size
-        n_Re = npzfile['Re'].size
-    
-
-    
-        modeling_options = {}
-        modeling_options['blade'] = {}
-        modeling_options['blade']['n_span'] = n_span
-        modeling_options['blade']['n_aoa'] = n_aoa
-        modeling_options['blade']['n_Re'] = n_Re
-        modeling_options['blade']['n_tab'] = 1
-    
-        modeling_options['assembly'] = {}
-        modeling_options['assembly']['number_of_blades'] = 3
-    
-        n_span, n_aoa, n_Re, n_tab = np.moveaxis(npzfile['cl'][:,:,:,np.newaxis], 0, 1).shape
-        modeling_options['airfoils'] = {}
-        modeling_options['airfoils']['n_aoa'] = n_aoa
-        modeling_options['airfoils']['n_Re'] = n_Re
-        modeling_options['airfoils']['n_tab'] = n_tab
-    
-        comp = CCBladeEvaluate(modeling_options=modeling_options)
-        prob.model.add_subsystem('comp', comp, promotes=['*'])
-    
-        prob.setup(force_alloc_complex=True)
-        
-        prob.set_val('airfoils_aoa', npzfile['aoa'], units='deg')
-        prob.set_val('airfoils_Re', npzfile['Re'])
-        prob.set_val('airfoils_cl', np.moveaxis(npzfile['cl'][:,:,:,np.newaxis], 0, 1))
-        prob.set_val('airfoils_cd', np.moveaxis(npzfile['cd'][:,:,:,np.newaxis], 0, 1))
-        prob.set_val('airfoils_cm', np.moveaxis(npzfile['cm'][:,:,:,np.newaxis], 0, 1))
-        prob.set_val('r', npzfile['r'], units='m')
-        prob.set_val('chord', npzfile['chord'], units='m')
-        prob.set_val('theta', npzfile['theta'], units='deg')
-
-        # parameters
-        prob.set_val('V_load', 12., units='m/s')
-        prob.set_val('Omega_load', 7.0, units='rpm')
-        prob.set_val('pitch_load', 0.5, units='deg')
-    
-        prob.set_val('Rhub', 1., units='m')
-        prob.set_val('Rtip', 70., units='m')
-        prob.set_val('hub_height', 100., units='m')
-        prob.set_val('precone', 0.1, units='deg')
-        prob.set_val('tilt', 0.2, units='deg')
-        prob.set_val('yaw', 0.2, units='deg')
-        prob.set_val('precurve', np.ones(n_span), units='m')
-        prob.set_val('precurveTip', 0.1, units='m')
-    
-        prob.set_val('rho', 1.225, units='kg/m**3')
-        prob.set_val('mu', 1.81206e-5, units='kg/(m*s)')
-        prob.set_val('shearExp', 0.25)
-        prob.set_val('nBlades', 3)
-        prob.set_val('nSector', 4)
-        prob.set_val('tiploss', True)
-        prob.set_val('hubloss', True)
-        prob.set_val('wakerotation', True)
-        prob.set_val('usecd', True)
-    
-        prob.run_model()
-    
-        check = prob.check_partials(out_stream=None, compact_print=True)
-    
-        # Manually filter some entries out of the assert_check_partials call.
-        # Will want to add this functionality to OpenMDAO itself at some point.
-        new_check = {}
-        for comp_name in check:
-            new_check[comp_name] = {}
-            for (output_name, input_name) in check[comp_name]:
-                if 'airfoil' not in input_name and 'rho' not in input_name and 'mu' not in input_name and 'shearExp' not in input_name:
-                    new_check[comp_name][(output_name, input_name)] = check[comp_name][(output_name, input_name)]
-    
-        assert_check_partials(new_check, rtol=5e-5, atol=1e-1)
-                
-        
-def suite():
-    suite = unittest.TestSuite()
-    suite.addTest(unittest.makeSuite(Test))
-    return suite
-
-if __name__ == '__main__':
-    unittest.TextTestRunner().run(suite())
+import unittest
+import os
+
+import numpy as np
+
+import openmdao.api as om
+from openmdao.utils.assert_utils import assert_check_partials
+
+from wisdem.ccblade.ccblade_component import CCBladeGeometry, \
+    CCBladeLoads, AeroHubLoads, CCBladeTwist, CCBladeEvaluate
+    
+
+np.random.seed(314)
+
+class Test(unittest.TestCase):
+
+    def test_ccblade_geometry(self):
+        n_span = 10
+    
+        prob = om.Problem()
+    
+        comp = CCBladeGeometry(n_span=n_span)
+        prob.model.add_subsystem('comp', comp, promotes=['*'])
+    
+        prob.setup(force_alloc_complex=True)
+        
+        prob.set_val('Rtip', 80., units='m')
+        prob.set_val('precurve_in', np.random.rand(n_span), units='m')
+        prob.set_val('presweep_in', np.random.rand(n_span), units='m')
+        prob.set_val('precone', 2.2, units='deg')
+    
+        prob.run_model()
+    
+        check = prob.check_partials(out_stream=None, compact_print=True, method='fd')
+    
+        assert_check_partials(check)
+    
+    def test_ccblade_loads(self):
+        prob = om.Problem()
+        
+        # Load in airfoil and blade shape inputs for NREL 5MW
+        npzfile = np.load(os.path.dirname(os.path.abspath(__file__)) + os.path.sep + 'smaller_dataset.npz', allow_pickle=True)
+        
+        n_span = npzfile['r'].size
+        n_aoa = npzfile['aoa'].size
+        n_Re = npzfile['Re'].size
+            
+        modeling_options = {}
+        modeling_options['blade'] = {}
+        modeling_options['blade']['n_span'] = n_span
+        modeling_options['blade']['n_aoa'] = n_aoa
+        modeling_options['blade']['n_Re'] = n_Re
+        modeling_options['blade']['n_tab'] = 1
+    
+        n_span, n_aoa, n_Re, n_tab = np.moveaxis(npzfile['cl'][:,:,:,np.newaxis], 0, 1).shape
+        modeling_options['airfoils'] = {}
+        modeling_options['airfoils']['n_aoa'] = n_aoa
+        modeling_options['airfoils']['n_Re'] = n_Re
+        modeling_options['airfoils']['n_tab'] = n_tab
+    
+        comp = CCBladeLoads(modeling_options=modeling_options)
+        prob.model.add_subsystem('comp', comp, promotes=['*'])
+    
+        prob.setup(force_alloc_complex=True)
+        
+        # Add some arbitrary inputs        
+        prob.set_val('airfoils_aoa', npzfile['aoa'], units='deg')
+        prob.set_val('airfoils_Re', npzfile['Re'])
+        prob.set_val('airfoils_cl', np.moveaxis(npzfile['cl'][:,:,:,np.newaxis], 0, 1))
+        prob.set_val('airfoils_cd', np.moveaxis(npzfile['cd'][:,:,:,np.newaxis], 0, 1))
+        prob.set_val('airfoils_cm', np.moveaxis(npzfile['cm'][:,:,:,np.newaxis], 0, 1))
+        prob.set_val('r', npzfile['r'], units='m')
+        prob.set_val('chord', npzfile['chord'], units='m')
+        prob.set_val('theta', npzfile['theta'], units='deg')
+    
+
+    
+        # parameters
+        prob.set_val('V_load', 12., units='m/s')
+        prob.set_val('Omega_load', 7.0, units='rpm')
+        prob.set_val('pitch_load', 2.0, units='deg')
+        prob.set_val('azimuth_load', 3.0, units='deg')
+    
+        prob.set_val('Rhub', 1., units='m')
+        prob.set_val('Rtip', 70., units='m')
+        prob.set_val('hub_height', 100., units='m')
+        prob.set_val('precone', 0., units='deg')
+        prob.set_val('tilt', 0., units='deg')
+        prob.set_val('yaw', 0., units='deg')
+        prob.set_val('precurve', np.zeros(n_span), units='m')
+        prob.set_val('precurveTip', 0., units='m')
+    
+        prob.set_val('rho', 1.225, units='kg/m**3')
+        prob.set_val('mu', 1.81206e-5, units='kg/(m*s)')
+        prob.set_val('shearExp', 0.25)
+        prob.set_val('nBlades', 3)
+        prob.set_val('nSector', 4)
+        prob.set_val('tiploss', True)
+        prob.set_val('hubloss', True)
+        prob.set_val('wakerotation', True)
+        prob.set_val('usecd', True)
+    
+        prob.run_model()
+    
+        check = prob.check_partials(out_stream=None, compact_print=True)
+    
+        # Manually filter some entries out of the assert_check_partials call.
+        # Will want to add this functionality to OpenMDAO itself at some point.
+        new_check = {}
+        for comp_name in check:
+            new_check[comp_name] = {}
+            for (output_name, input_name) in check[comp_name]:
+                if 'airfoil' not in input_name and 'rho' not in input_name and 'mu' not in input_name and 'shearExp' not in input_name:
+                    new_check[comp_name][(output_name, input_name)] = check[comp_name][(output_name, input_name)]
+    
+        assert_check_partials(new_check, rtol=5e-5, atol=1e-4)
+    
+    def test_aero_hub_loads(self):
+        """
+        Right now this just compares fd to fd so it is not a meaningful test.
+        However, it ensures that we have the derivatives set up in the component
+        to actually be finite differenced.
+        """
+        prob = om.Problem()
+    
+        # Add some arbitrary inputs        
+        # Load in airfoil and blade shape inputs for NREL 5MW
+        npzfile = np.load(os.path.dirname(os.path.abspath(__file__)) + os.path.sep + 'smaller_dataset.npz', allow_pickle=True)
+        n_span = npzfile['r'].size
+        n_aoa = npzfile['aoa'].size
+        n_Re = npzfile['Re'].size
+    
+        modeling_options = {}
+        modeling_options['blade'] = {}
+        modeling_options['blade']['n_span'] = n_span
+        modeling_options['blade']['n_aoa'] = n_aoa
+        modeling_options['blade']['n_Re'] = n_Re
+        modeling_options['blade']['n_tab'] = 1
+    
+        modeling_options['assembly'] = {}
+        modeling_options['assembly']['number_of_blades'] = 3
+    
+        n_span, n_aoa, n_Re, n_tab = np.moveaxis(npzfile['cl'][:,:,:,np.newaxis], 0, 1).shape
+        modeling_options['airfoils'] = {}
+        modeling_options['airfoils']['n_aoa'] = n_aoa
+        modeling_options['airfoils']['n_Re'] = n_Re
+        modeling_options['airfoils']['n_tab'] = n_tab
+    
+        comp = AeroHubLoads(modeling_options=modeling_options)
+        prob.model.add_subsystem('comp', comp, promotes=['*'])
+    
+        prob.setup(force_alloc_complex=True)
+
+        prob.set_val('airfoils_aoa', npzfile['aoa'], units='deg')
+        prob.set_val('airfoils_Re', npzfile['Re'])
+        prob.set_val('airfoils_cl', np.moveaxis(npzfile['cl'][:,:,:,np.newaxis], 0, 1))
+        prob.set_val('airfoils_cd', np.moveaxis(npzfile['cd'][:,:,:,np.newaxis], 0, 1))
+        prob.set_val('airfoils_cm', np.moveaxis(npzfile['cm'][:,:,:,np.newaxis], 0, 1))
+        prob.set_val('r', npzfile['r'], units='m')
+        prob.set_val('chord', npzfile['chord'], units='m')
+        prob.set_val('theta', npzfile['theta'], units='deg')
+
+        # parameters
+        prob.set_val('V_load', 12., units='m/s')
+        prob.set_val('Omega_load', 7.0, units='rpm')
+        prob.set_val('pitch_load', 2.0, units='deg')
+
+        prob.set_val('Rhub', 1., units='m')
+        prob.set_val('Rtip', 70., units='m')
+        prob.set_val('hub_height', 100., units='m')
+        prob.set_val('precone', 0., units='deg')
+        prob.set_val('tilt', 0., units='deg')
+        prob.set_val('yaw', 0., units='deg')
+        prob.set_val('precurve', np.zeros(n_span), units='m')
+        prob.set_val('precurveTip', 0., units='m')
+
+        prob.set_val('rho', 1.225, units='kg/m**3')
+        prob.set_val('mu', 1.81206e-5, units='kg/(m*s)')
+        prob.set_val('shearExp', 0.25)
+        prob.set_val('nBlades', 3)
+        prob.set_val('tiploss', True)
+        prob.set_val('hubloss', True)
+        prob.set_val('wakerotation', True)
+        prob.set_val('usecd', True)
+    
+        prob.run_model()
+    
+        check = prob.check_partials(out_stream=None, compact_print=True)
+    
+        # Manually filter some entries out of the assert_check_partials call.
+        # Will want to add this functionality to OpenMDAO itself at some point.
+        new_check = {}
+        for comp_name in check:
+            new_check[comp_name] = {}
+            for (output_name, input_name) in check[comp_name]:
+                if 'airfoil' not in input_name and 'rho' not in input_name and 'mu' not in input_name and 'shearExp' not in input_name:
+                    new_check[comp_name][(output_name, input_name)] = check[comp_name][(output_name, input_name)]
+    
+        assert_check_partials(new_check)  #, rtol=5e-5, atol=1e-4)
+    
+    def test_ccblade_twist(self):
+        """
+        Right now this just compares fd to fd so it is not a meaningful test.
+        However, it ensures that we have the derivatives set up in the component
+        to actually be finite differenced.
+        """
+        prob = om.Problem()
+    
+        # Add some arbitrary inputs        
+        # Load in airfoil and blade shape inputs for NREL 5MW
+        npzfile = np.load(os.path.dirname(os.path.abspath(__file__)) + os.path.sep + 'smaller_dataset.npz', allow_pickle=True)
+        n_span = npzfile['r'].size
+        n_aoa = npzfile['aoa'].size
+        n_Re = npzfile['Re'].size
+        
+        
+    
+        modeling_options = {}
+        modeling_options['blade'] = {}
+        modeling_options['blade']['n_span'] = n_span
+        modeling_options['blade']['n_aoa'] = n_aoa
+        modeling_options['blade']['n_Re'] = n_Re
+        modeling_options['blade']['n_tab'] = 1
+    
+        modeling_options['assembly'] = {}
+        modeling_options['assembly']['number_of_blades'] = 3
+    
+        n_span, n_aoa, n_Re, n_tab = np.moveaxis(npzfile['cl'][:,:,:,np.newaxis], 0, 1).shape
+        modeling_options['airfoils'] = {}
+        modeling_options['airfoils']['n_aoa'] = n_aoa
+        modeling_options['airfoils']['n_Re'] = n_Re
+        modeling_options['airfoils']['n_tab'] = n_tab
+    
+        opt_options = {}
+        opt_options['optimization_variables'] = {}
+        opt_options['optimization_variables']['blade'] = {}
+        opt_options['optimization_variables']['blade']['aero_shape'] = {}
+        opt_options['optimization_variables']['blade']['aero_shape']['chord'] = {}
+        opt_options['optimization_variables']['blade']['aero_shape']['chord']['n_opt'] = 8
+        opt_options['optimization_variables']['blade']['aero_shape']['twist'] = {}
+        opt_options['optimization_variables']['blade']['aero_shape']['twist']['n_opt'] = 8
+        opt_options['optimization_variables']['blade']['aero_shape']['twist']['inverse'] = False
+        opt_options['constraints'] = {}
+        opt_options['constraints']['blade'] = {}
+        opt_options['constraints']['blade']['stall'] = {}
+        opt_options['constraints']['blade']['stall']['margin'] =  0.05233        
+    
+        comp = CCBladeTwist(modeling_options=modeling_options, opt_options=opt_options)
+        prob.model.add_subsystem('comp', comp, promotes=['*'])
+    
+        prob.setup(force_alloc_complex=True)
+        
+        prob.set_val('airfoils_aoa', npzfile['aoa'], units='deg')
+        prob.set_val('airfoils_Re', npzfile['Re'])
+        prob.set_val('airfoils_cl', np.moveaxis(npzfile['cl'][:,:,:,np.newaxis], 0, 1))
+        prob.set_val('airfoils_cd', np.moveaxis(npzfile['cd'][:,:,:,np.newaxis], 0, 1))
+        prob.set_val('airfoils_cm', np.moveaxis(npzfile['cm'][:,:,:,np.newaxis], 0, 1))
+        prob.set_val('r', npzfile['r'], units='m')
+        prob.set_val('chord', npzfile['chord'], units='m')
+    
+        prob.set_val('Rhub', 1., units='m')
+        prob.set_val('Rtip', 70., units='m')
+        prob.set_val('hub_height', 100., units='m')
+        prob.set_val('precone', 0., units='deg')
+        prob.set_val('tilt', 0., units='deg')
+        prob.set_val('yaw', 0., units='deg')
+        prob.set_val('precurve', np.zeros(n_span), units='m')
+        prob.set_val('precurveTip', 0., units='m')
+    
+        prob.set_val('rho', 1.225, units='kg/m**3')
+        prob.set_val('mu', 1.81206e-5, units='kg/(m*s)')
+        prob.set_val('shearExp', 0.25)
+        prob.set_val('nBlades', 3)
+        prob.set_val('nSector', 4)
+        prob.set_val('tiploss', True)
+        prob.set_val('hubloss', True)
+        prob.set_val('wakerotation', True)
+        prob.set_val('usecd', True)
+    
+        prob.run_model()
+    
+        check = prob.check_partials(out_stream=None, compact_print=True)
+    
+        # Manually filter some entries out of the assert_check_partials call.
+        # Will want to add this functionality to OpenMDAO itself at some point.
+        new_check = {}
+        for comp_name in check:
+            new_check[comp_name] = {}
+            for (output_name, input_name) in check[comp_name]:
+                if 'airfoil' not in input_name and 'rho' not in input_name and 'mu' not in input_name and 'shearExp' not in input_name:
+                    new_check[comp_name][(output_name, input_name)] = check[comp_name][(output_name, input_name)]
+    
+        assert_check_partials(new_check)  #, rtol=5e-5, atol=1e-4)
+        
+    def test_ccblade_standalone(self):
+        """
+        """
+        prob = om.Problem()
+    
+        # Add some arbitrary inputs        
+        # Load in airfoil and blade shape inputs for NREL 5MW
+        npzfile = np.load(os.path.dirname(os.path.abspath(__file__)) + os.path.sep + 'smaller_dataset.npz', allow_pickle=True)
+        n_span = npzfile['r'].size
+        n_aoa = npzfile['aoa'].size
+        n_Re = npzfile['Re'].size
+    
+
+    
+        modeling_options = {}
+        modeling_options['blade'] = {}
+        modeling_options['blade']['n_span'] = n_span
+        modeling_options['blade']['n_aoa'] = n_aoa
+        modeling_options['blade']['n_Re'] = n_Re
+        modeling_options['blade']['n_tab'] = 1
+    
+        modeling_options['assembly'] = {}
+        modeling_options['assembly']['number_of_blades'] = 3
+    
+        n_span, n_aoa, n_Re, n_tab = np.moveaxis(npzfile['cl'][:,:,:,np.newaxis], 0, 1).shape
+        modeling_options['airfoils'] = {}
+        modeling_options['airfoils']['n_aoa'] = n_aoa
+        modeling_options['airfoils']['n_Re'] = n_Re
+        modeling_options['airfoils']['n_tab'] = n_tab
+    
+        comp = CCBladeEvaluate(modeling_options=modeling_options)
+        prob.model.add_subsystem('comp', comp, promotes=['*'])
+    
+        prob.setup(force_alloc_complex=True)
+        
+        prob.set_val('airfoils_aoa', npzfile['aoa'], units='deg')
+        prob.set_val('airfoils_Re', npzfile['Re'])
+        prob.set_val('airfoils_cl', np.moveaxis(npzfile['cl'][:,:,:,np.newaxis], 0, 1))
+        prob.set_val('airfoils_cd', np.moveaxis(npzfile['cd'][:,:,:,np.newaxis], 0, 1))
+        prob.set_val('airfoils_cm', np.moveaxis(npzfile['cm'][:,:,:,np.newaxis], 0, 1))
+        prob.set_val('r', npzfile['r'], units='m')
+        prob.set_val('chord', npzfile['chord'], units='m')
+        prob.set_val('theta', npzfile['theta'], units='deg')
+
+        # parameters
+        prob.set_val('V_load', 12., units='m/s')
+        prob.set_val('Omega_load', 7.0, units='rpm')
+        prob.set_val('pitch_load', 0.5, units='deg')
+    
+        prob.set_val('Rhub', 1., units='m')
+        prob.set_val('Rtip', 70., units='m')
+        prob.set_val('hub_height', 100., units='m')
+        prob.set_val('precone', 0.1, units='deg')
+        prob.set_val('tilt', 0.2, units='deg')
+        prob.set_val('yaw', 0.2, units='deg')
+        prob.set_val('precurve', np.ones(n_span), units='m')
+        prob.set_val('precurveTip', 0.1, units='m')
+    
+        prob.set_val('rho', 1.225, units='kg/m**3')
+        prob.set_val('mu', 1.81206e-5, units='kg/(m*s)')
+        prob.set_val('shearExp', 0.25)
+        prob.set_val('nBlades', 3)
+        prob.set_val('nSector', 4)
+        prob.set_val('tiploss', True)
+        prob.set_val('hubloss', True)
+        prob.set_val('wakerotation', True)
+        prob.set_val('usecd', True)
+    
+        prob.run_model()
+    
+        check = prob.check_partials(out_stream=None, compact_print=True)
+    
+        # Manually filter some entries out of the assert_check_partials call.
+        # Will want to add this functionality to OpenMDAO itself at some point.
+        new_check = {}
+        for comp_name in check:
+            new_check[comp_name] = {}
+            for (output_name, input_name) in check[comp_name]:
+                if 'airfoil' not in input_name and 'rho' not in input_name and 'mu' not in input_name and 'shearExp' not in input_name:
+                    new_check[comp_name][(output_name, input_name)] = check[comp_name][(output_name, input_name)]
+    
+        assert_check_partials(new_check, rtol=5e-5, atol=1e-1)
+                
+        
+def suite():
+    suite = unittest.TestSuite()
+    suite.addTest(unittest.makeSuite(Test))
+    return suite
+
+if __name__ == '__main__':
+    unittest.TextTestRunner().run(suite())